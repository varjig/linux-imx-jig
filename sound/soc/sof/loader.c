--- conflicted
+++ resolved
@@ -107,10 +107,7 @@
 		default:
 			dev_warn(sdev->dev, "warning: unknown ext header type %d size 0x%x\n",
 				 ext_hdr->type, ext_hdr->hdr.size);
-<<<<<<< HEAD
 			ret = 0;
-=======
->>>>>>> cff670b3
 			break;
 		}
 
