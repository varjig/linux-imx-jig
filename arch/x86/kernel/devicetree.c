/*
 * Architecture specific OF callbacks.
 */
#include <linux/bootmem.h>
#include <linux/export.h>
#include <linux/io.h>
#include <linux/irqdomain.h>
#include <linux/interrupt.h>
#include <linux/list.h>
#include <linux/of.h>
#include <linux/of_fdt.h>
#include <linux/of_address.h>
#include <linux/of_platform.h>
#include <linux/of_irq.h>
#include <linux/slab.h>
#include <linux/pci.h>
#include <linux/of_pci.h>
#include <linux/initrd.h>

#include <asm/hpet.h>
#include <asm/apic.h>
#include <asm/pci_x86.h>
#include <asm/setup.h>

__initdata u64 initial_dtb;
char __initdata cmd_line[COMMAND_LINE_SIZE];

int __initdata of_ioapic;

void __init early_init_dt_scan_chosen_arch(unsigned long node)
{
	BUG();
}

void __init early_init_dt_add_memory_arch(u64 base, u64 size)
{
	BUG();
}

void * __init early_init_dt_alloc_memory_arch(u64 size, u64 align)
{
	return __alloc_bootmem(size, align, __pa(MAX_DMA_ADDRESS));
}

<<<<<<< HEAD
#ifdef CONFIG_BLK_DEV_INITRD
void __init early_init_dt_setup_initrd_arch(u64 start, u64 end)
{
	initrd_start = (unsigned long)__va(start);
	initrd_end = (unsigned long)__va(end);
	initrd_below_start_ok = 1;
}
#endif

=======
>>>>>>> d8ec26d7
void __init add_dtb(u64 data)
{
	initial_dtb = data + offsetof(struct setup_data, data);
}

/*
 * CE4100 ids. Will be moved to machine_device_initcall() once we have it.
 */
static struct of_device_id __initdata ce4100_ids[] = {
	{ .compatible = "intel,ce4100-cp", },
	{ .compatible = "isa", },
	{ .compatible = "pci", },
	{},
};

static int __init add_bus_probe(void)
{
	if (!of_have_populated_dt())
		return 0;

	return of_platform_bus_probe(NULL, ce4100_ids, NULL);
}
module_init(add_bus_probe);

#ifdef CONFIG_PCI
struct device_node *pcibios_get_phb_of_node(struct pci_bus *bus)
{
	struct device_node *np;

	for_each_node_by_type(np, "pci") {
		const void *prop;
		unsigned int bus_min;

		prop = of_get_property(np, "bus-range", NULL);
		if (!prop)
			continue;
		bus_min = be32_to_cpup(prop);
		if (bus->number == bus_min)
			return np;
	}
	return NULL;
}

static int x86_of_pci_irq_enable(struct pci_dev *dev)
{
	u32 virq;
	int ret;
	u8 pin;

	ret = pci_read_config_byte(dev, PCI_INTERRUPT_PIN, &pin);
	if (ret)
		return ret;
	if (!pin)
		return 0;

	virq = of_irq_parse_and_map_pci(dev, 0, 0);
	if (virq == 0)
		return -EINVAL;
	dev->irq = virq;
	return 0;
}

static void x86_of_pci_irq_disable(struct pci_dev *dev)
{
}

void x86_of_pci_init(void)
{
	pcibios_enable_irq = x86_of_pci_irq_enable;
	pcibios_disable_irq = x86_of_pci_irq_disable;
}
#endif

static void __init dtb_setup_hpet(void)
{
#ifdef CONFIG_HPET_TIMER
	struct device_node *dn;
	struct resource r;
	int ret;

	dn = of_find_compatible_node(NULL, NULL, "intel,ce4100-hpet");
	if (!dn)
		return;
	ret = of_address_to_resource(dn, 0, &r);
	if (ret) {
		WARN_ON(1);
		return;
	}
	hpet_address = r.start;
#endif
}

static void __init dtb_lapic_setup(void)
{
#ifdef CONFIG_X86_LOCAL_APIC
	struct device_node *dn;
	struct resource r;
	int ret;

	dn = of_find_compatible_node(NULL, NULL, "intel,ce4100-lapic");
	if (!dn)
		return;

	ret = of_address_to_resource(dn, 0, &r);
	if (WARN_ON(ret))
		return;

	/* Did the boot loader setup the local APIC ? */
	if (!cpu_has_apic) {
		if (apic_force_enable(r.start))
			return;
	}
	smp_found_config = 1;
	pic_mode = 1;
	register_lapic_address(r.start);
	generic_processor_info(boot_cpu_physical_apicid,
			       GET_APIC_VERSION(apic_read(APIC_LVR)));
#endif
}

#ifdef CONFIG_X86_IO_APIC
static unsigned int ioapic_id;

static void __init dtb_add_ioapic(struct device_node *dn)
{
	struct resource r;
	int ret;

	ret = of_address_to_resource(dn, 0, &r);
	if (ret) {
		printk(KERN_ERR "Can't obtain address from node %s.\n",
				dn->full_name);
		return;
	}
	mp_register_ioapic(++ioapic_id, r.start, gsi_top);
}

static void __init dtb_ioapic_setup(void)
{
	struct device_node *dn;

	for_each_compatible_node(dn, NULL, "intel,ce4100-ioapic")
		dtb_add_ioapic(dn);

	if (nr_ioapics) {
		of_ioapic = 1;
		return;
	}
	printk(KERN_ERR "Error: No information about IO-APIC in OF.\n");
}
#else
static void __init dtb_ioapic_setup(void) {}
#endif

static void __init dtb_apic_setup(void)
{
	dtb_lapic_setup();
	dtb_ioapic_setup();
}

#ifdef CONFIG_OF_FLATTREE
static void __init x86_flattree_get_config(void)
{
	u32 size, map_len;
	struct boot_param_header *dt;

	if (!initial_dtb)
		return;

	map_len = max(PAGE_SIZE - (initial_dtb & ~PAGE_MASK),
			(u64)sizeof(struct boot_param_header));

	dt = early_memremap(initial_dtb, map_len);
	size = be32_to_cpu(dt->totalsize);
	if (map_len < size) {
		early_iounmap(dt, map_len);
		dt = early_memremap(initial_dtb, size);
		map_len = size;
	}

	initial_boot_params = dt;
	unflatten_and_copy_device_tree();
	early_iounmap(dt, map_len);
}
#else
static inline void x86_flattree_get_config(void) { }
#endif

void __init x86_dtb_init(void)
{
	x86_flattree_get_config();

	if (!of_have_populated_dt())
		return;

	dtb_setup_hpet();
	dtb_apic_setup();
}

#ifdef CONFIG_X86_IO_APIC

struct of_ioapic_type {
	u32 out_type;
	u32 trigger;
	u32 polarity;
};

static struct of_ioapic_type of_ioapic_type[] =
{
	{
		.out_type	= IRQ_TYPE_EDGE_RISING,
		.trigger	= IOAPIC_EDGE,
		.polarity	= 1,
	},
	{
		.out_type	= IRQ_TYPE_LEVEL_LOW,
		.trigger	= IOAPIC_LEVEL,
		.polarity	= 0,
	},
	{
		.out_type	= IRQ_TYPE_LEVEL_HIGH,
		.trigger	= IOAPIC_LEVEL,
		.polarity	= 1,
	},
	{
		.out_type	= IRQ_TYPE_EDGE_FALLING,
		.trigger	= IOAPIC_EDGE,
		.polarity	= 0,
	},
};

static int ioapic_xlate(struct irq_domain *domain,
			struct device_node *controller,
			const u32 *intspec, u32 intsize,
			irq_hw_number_t *out_hwirq, u32 *out_type)
{
	struct io_apic_irq_attr attr;
	struct of_ioapic_type *it;
	u32 line, idx;
	int rc;

	if (WARN_ON(intsize < 2))
		return -EINVAL;

	line = intspec[0];

	if (intspec[1] >= ARRAY_SIZE(of_ioapic_type))
		return -EINVAL;

	it = &of_ioapic_type[intspec[1]];

	idx = (u32) domain->host_data;
	set_io_apic_irq_attr(&attr, idx, line, it->trigger, it->polarity);

	rc = io_apic_setup_irq_pin_once(irq_find_mapping(domain, line),
					cpu_to_node(0), &attr);
	if (rc)
		return rc;

	*out_hwirq = line;
	*out_type = it->out_type;
	return 0;
}

const struct irq_domain_ops ioapic_irq_domain_ops = {
	.xlate = ioapic_xlate,
};

static void dt_add_ioapic_domain(unsigned int ioapic_num,
		struct device_node *np)
{
	struct irq_domain *id;
	struct mp_ioapic_gsi *gsi_cfg;
	int ret;
	int num;

	gsi_cfg = mp_ioapic_gsi_routing(ioapic_num);
	num = gsi_cfg->gsi_end - gsi_cfg->gsi_base + 1;

	id = irq_domain_add_linear(np, num, &ioapic_irq_domain_ops,
			(void *)ioapic_num);
	BUG_ON(!id);
	if (gsi_cfg->gsi_base == 0) {
		/*
		 * The first NR_IRQS_LEGACY irq descs are allocated in
		 * early_irq_init() and need just a mapping. The
		 * remaining irqs need both. All of them are preallocated
		 * and assigned so we can keep the 1:1 mapping which the ioapic
		 * is having.
		 */
		irq_domain_associate_many(id, 0, 0, NR_IRQS_LEGACY);

		if (num > NR_IRQS_LEGACY) {
			ret = irq_create_strict_mappings(id, NR_IRQS_LEGACY,
					NR_IRQS_LEGACY, num - NR_IRQS_LEGACY);
			if (ret)
				pr_err("Error creating mapping for the "
						"remaining IRQs: %d\n", ret);
		}
		irq_set_default_host(id);
	} else {
		ret = irq_create_strict_mappings(id, gsi_cfg->gsi_base, 0, num);
		if (ret)
			pr_err("Error creating IRQ mapping: %d\n", ret);
	}
}

static void __init ioapic_add_ofnode(struct device_node *np)
{
	struct resource r;
	int i, ret;

	ret = of_address_to_resource(np, 0, &r);
	if (ret) {
		printk(KERN_ERR "Failed to obtain address for %s\n",
				np->full_name);
		return;
	}

	for (i = 0; i < nr_ioapics; i++) {
		if (r.start == mpc_ioapic_addr(i)) {
			dt_add_ioapic_domain(i, np);
			return;
		}
	}
	printk(KERN_ERR "IOxAPIC at %s is not registered.\n", np->full_name);
}

void __init x86_add_irq_domains(void)
{
	struct device_node *dp;

	if (!of_have_populated_dt())
		return;

	for_each_node_with_property(dp, "interrupt-controller") {
		if (of_device_is_compatible(dp, "intel,ce4100-ioapic"))
			ioapic_add_ofnode(dp);
	}
}
#else
void __init x86_add_irq_domains(void) { }
#endif<|MERGE_RESOLUTION|>--- conflicted
+++ resolved
@@ -42,18 +42,6 @@
 	return __alloc_bootmem(size, align, __pa(MAX_DMA_ADDRESS));
 }
 
-<<<<<<< HEAD
-#ifdef CONFIG_BLK_DEV_INITRD
-void __init early_init_dt_setup_initrd_arch(u64 start, u64 end)
-{
-	initrd_start = (unsigned long)__va(start);
-	initrd_end = (unsigned long)__va(end);
-	initrd_below_start_ok = 1;
-}
-#endif
-
-=======
->>>>>>> d8ec26d7
 void __init add_dtb(u64 data)
 {
 	initial_dtb = data + offsetof(struct setup_data, data);
