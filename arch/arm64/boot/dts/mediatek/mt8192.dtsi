// SPDX-License-Identifier: (GPL-2.0 OR MIT)
/*
 * Copyright (C) 2020 MediaTek Inc.
 * Author: Seiya Wang <seiya.wang@mediatek.com>
 */

/dts-v1/;
#include <dt-bindings/clock/mt8192-clk.h>
#include <dt-bindings/interrupt-controller/arm-gic.h>
#include <dt-bindings/interrupt-controller/irq.h>
#include <dt-bindings/pinctrl/mt8192-pinfunc.h>

/ {
	compatible = "mediatek,mt8192";
	interrupt-parent = <&gic>;
	#address-cells = <2>;
	#size-cells = <2>;

	clk26m: oscillator0 {
		compatible = "fixed-clock";
		#clock-cells = <0>;
		clock-frequency = <26000000>;
		clock-output-names = "clk26m";
	};

	clk32k: oscillator1 {
		compatible = "fixed-clock";
		#clock-cells = <0>;
		clock-frequency = <32768>;
		clock-output-names = "clk32k";
	};

	cpus {
		#address-cells = <1>;
		#size-cells = <0>;

		cpu0: cpu@0 {
			device_type = "cpu";
			compatible = "arm,cortex-a55";
			reg = <0x000>;
			enable-method = "psci";
			clock-frequency = <1701000000>;
			cpu-idle-states = <&cpuoff_l &clusteroff_l>;
			next-level-cache = <&l2_0>;
			capacity-dmips-mhz = <530>;
		};

		cpu1: cpu@100 {
			device_type = "cpu";
			compatible = "arm,cortex-a55";
			reg = <0x100>;
			enable-method = "psci";
			clock-frequency = <1701000000>;
			cpu-idle-states = <&cpuoff_l &clusteroff_l>;
			next-level-cache = <&l2_0>;
			capacity-dmips-mhz = <530>;
		};

		cpu2: cpu@200 {
			device_type = "cpu";
			compatible = "arm,cortex-a55";
			reg = <0x200>;
			enable-method = "psci";
			clock-frequency = <1701000000>;
			cpu-idle-states = <&cpuoff_l &clusteroff_l>;
			next-level-cache = <&l2_0>;
			capacity-dmips-mhz = <530>;
		};

		cpu3: cpu@300 {
			device_type = "cpu";
			compatible = "arm,cortex-a55";
			reg = <0x300>;
			enable-method = "psci";
			clock-frequency = <1701000000>;
			cpu-idle-states = <&cpuoff_l &clusteroff_l>;
			next-level-cache = <&l2_0>;
			capacity-dmips-mhz = <530>;
		};

		cpu4: cpu@400 {
			device_type = "cpu";
			compatible = "arm,cortex-a76";
			reg = <0x400>;
			enable-method = "psci";
			clock-frequency = <2171000000>;
			cpu-idle-states = <&cpuoff_b &clusteroff_b>;
			next-level-cache = <&l2_1>;
			capacity-dmips-mhz = <1024>;
		};

		cpu5: cpu@500 {
			device_type = "cpu";
			compatible = "arm,cortex-a76";
			reg = <0x500>;
			enable-method = "psci";
			clock-frequency = <2171000000>;
			cpu-idle-states = <&cpuoff_b &clusteroff_b>;
			next-level-cache = <&l2_1>;
			capacity-dmips-mhz = <1024>;
		};

		cpu6: cpu@600 {
			device_type = "cpu";
			compatible = "arm,cortex-a76";
			reg = <0x600>;
			enable-method = "psci";
			clock-frequency = <2171000000>;
			cpu-idle-states = <&cpuoff_b &clusteroff_b>;
			next-level-cache = <&l2_1>;
			capacity-dmips-mhz = <1024>;
		};

		cpu7: cpu@700 {
			device_type = "cpu";
			compatible = "arm,cortex-a76";
			reg = <0x700>;
			enable-method = "psci";
			clock-frequency = <2171000000>;
			cpu-idle-states = <&cpuoff_b &clusteroff_b>;
			next-level-cache = <&l2_1>;
			capacity-dmips-mhz = <1024>;
		};

		cpu-map {
			cluster0 {
				core0 {
					cpu = <&cpu0>;
				};
				core1 {
					cpu = <&cpu1>;
				};
				core2 {
					cpu = <&cpu2>;
				};
				core3 {
					cpu = <&cpu3>;
				};
			};

			cluster1 {
				core0 {
					cpu = <&cpu4>;
				};
				core1 {
					cpu = <&cpu5>;
				};
				core2 {
					cpu = <&cpu6>;
				};
				core3 {
					cpu = <&cpu7>;
				};
			};
		};

		l2_0: l2-cache0 {
			compatible = "cache";
			next-level-cache = <&l3_0>;
		};

		l2_1: l2-cache1 {
			compatible = "cache";
			next-level-cache = <&l3_0>;
		};

		l3_0: l3-cache {
			compatible = "cache";
		};

		idle-states {
			entry-method = "arm,psci";
			cpuoff_l: cpuoff_l {
				compatible = "arm,idle-state";
				arm,psci-suspend-param = <0x00010001>;
				local-timer-stop;
				entry-latency-us = <55>;
				exit-latency-us = <140>;
				min-residency-us = <780>;
			};
			cpuoff_b: cpuoff_b {
				compatible = "arm,idle-state";
				arm,psci-suspend-param = <0x00010001>;
				local-timer-stop;
				entry-latency-us = <35>;
				exit-latency-us = <145>;
				min-residency-us = <720>;
			};
			clusteroff_l: clusteroff_l {
				compatible = "arm,idle-state";
				arm,psci-suspend-param = <0x01010002>;
				local-timer-stop;
				entry-latency-us = <60>;
				exit-latency-us = <155>;
				min-residency-us = <860>;
			};
			clusteroff_b: clusteroff_b {
				compatible = "arm,idle-state";
				arm,psci-suspend-param = <0x01010002>;
				local-timer-stop;
				entry-latency-us = <40>;
				exit-latency-us = <155>;
				min-residency-us = <780>;
			};
		};
	};

	pmu-a55 {
		compatible = "arm,cortex-a55-pmu";
		interrupt-parent = <&gic>;
		interrupts = <GIC_PPI 7 IRQ_TYPE_LEVEL_HIGH &ppi_cluster0>;
	};

	pmu-a76 {
		compatible = "arm,cortex-a76-pmu";
		interrupt-parent = <&gic>;
		interrupts = <GIC_PPI 7 IRQ_TYPE_LEVEL_HIGH &ppi_cluster1>;
	};

	psci {
		compatible = "arm,psci-1.0";
		method = "smc";
	};

	timer: timer {
		compatible = "arm,armv8-timer";
		interrupt-parent = <&gic>;
		interrupts = <GIC_PPI 13 IRQ_TYPE_LEVEL_HIGH 0>,
			     <GIC_PPI 14 IRQ_TYPE_LEVEL_HIGH 0>,
			     <GIC_PPI 11 IRQ_TYPE_LEVEL_HIGH 0>,
			     <GIC_PPI 10 IRQ_TYPE_LEVEL_HIGH 0>;
		clock-frequency = <13000000>;
	};

	soc {
		#address-cells = <2>;
		#size-cells = <2>;
		compatible = "simple-bus";
		ranges;

		gic: interrupt-controller@c000000 {
			compatible = "arm,gic-v3";
			#interrupt-cells = <4>;
			#redistributor-regions = <1>;
			interrupt-parent = <&gic>;
			interrupt-controller;
			reg = <0 0x0c000000 0 0x40000>,
			      <0 0x0c040000 0 0x200000>;
			interrupts = <GIC_PPI 9 IRQ_TYPE_LEVEL_HIGH 0>;

			ppi-partitions {
				ppi_cluster0: interrupt-partition-0 {
					affinity = <&cpu0 &cpu1 &cpu2 &cpu3>;
				};
				ppi_cluster1: interrupt-partition-1 {
					affinity = <&cpu4 &cpu5 &cpu6 &cpu7>;
				};
			};
		};

		topckgen: syscon@10000000 {
			compatible = "mediatek,mt8192-topckgen", "syscon";
			reg = <0 0x10000000 0 0x1000>;
			#clock-cells = <1>;
		};

		infracfg: syscon@10001000 {
			compatible = "mediatek,mt8192-infracfg", "syscon";
			reg = <0 0x10001000 0 0x1000>;
			#clock-cells = <1>;
		};

		pericfg: syscon@10003000 {
			compatible = "mediatek,mt8192-pericfg", "syscon";
			reg = <0 0x10003000 0 0x1000>;
			#clock-cells = <1>;
		};

		pio: pinctrl@10005000 {
			compatible = "mediatek,mt8192-pinctrl";
			reg = <0 0x10005000 0 0x1000>,
			      <0 0x11c20000 0 0x1000>,
			      <0 0x11d10000 0 0x1000>,
			      <0 0x11d30000 0 0x1000>,
			      <0 0x11d40000 0 0x1000>,
			      <0 0x11e20000 0 0x1000>,
			      <0 0x11e70000 0 0x1000>,
			      <0 0x11ea0000 0 0x1000>,
			      <0 0x11f20000 0 0x1000>,
			      <0 0x11f30000 0 0x1000>,
			      <0 0x1000b000 0 0x1000>;
			reg-names = "iocfg0", "iocfg_rm", "iocfg_bm",
				    "iocfg_bl", "iocfg_br", "iocfg_lm",
				    "iocfg_lb", "iocfg_rt", "iocfg_lt",
				    "iocfg_tl", "eint";
			gpio-controller;
			#gpio-cells = <2>;
			gpio-ranges = <&pio 0 0 220>;
			interrupt-controller;
			interrupts = <GIC_SPI 212 IRQ_TYPE_LEVEL_HIGH 0>;
			#interrupt-cells = <2>;
		};

		apmixedsys: syscon@1000c000 {
			compatible = "mediatek,mt8192-apmixedsys", "syscon";
			reg = <0 0x1000c000 0 0x1000>;
			#clock-cells = <1>;
		};

		systimer: timer@10017000 {
			compatible = "mediatek,mt8192-timer",
				     "mediatek,mt6765-timer";
			reg = <0 0x10017000 0 0x1000>;
			interrupts = <GIC_SPI 233 IRQ_TYPE_LEVEL_HIGH 0>;
			clocks = <&clk26m>;
			clock-names = "clk13m";
		};

		scp_adsp: clock-controller@10720000 {
			compatible = "mediatek,mt8192-scp_adsp";
			reg = <0 0x10720000 0 0x1000>;
			#clock-cells = <1>;
		};

		uart0: serial@11002000 {
			compatible = "mediatek,mt8192-uart",
				     "mediatek,mt6577-uart";
			reg = <0 0x11002000 0 0x1000>;
			interrupts = <GIC_SPI 109 IRQ_TYPE_LEVEL_HIGH 0>;
			clocks = <&clk26m>, <&clk26m>;
			clock-names = "baud", "bus";
			status = "disabled";
		};

		uart1: serial@11003000 {
			compatible = "mediatek,mt8192-uart",
				     "mediatek,mt6577-uart";
			reg = <0 0x11003000 0 0x1000>;
			interrupts = <GIC_SPI 110 IRQ_TYPE_LEVEL_HIGH 0>;
			clocks = <&clk26m>, <&clk26m>;
			clock-names = "baud", "bus";
			status = "disabled";
		};

		imp_iic_wrap_c: clock-controller@11007000 {
			compatible = "mediatek,mt8192-imp_iic_wrap_c";
			reg = <0 0x11007000 0 0x1000>;
			#clock-cells = <1>;
		};

		spi0: spi@1100a000 {
			compatible = "mediatek,mt8192-spi",
				     "mediatek,mt6765-spi";
			#address-cells = <1>;
			#size-cells = <0>;
			reg = <0 0x1100a000 0 0x1000>;
			interrupts = <GIC_SPI 159 IRQ_TYPE_LEVEL_HIGH 0>;
			clocks = <&clk26m>,
				 <&clk26m>,
				 <&clk26m>;
			clock-names = "parent-clk", "sel-clk", "spi-clk";
			status = "disabled";
		};

		spi1: spi@11010000 {
			compatible = "mediatek,mt8192-spi",
				     "mediatek,mt6765-spi";
			#address-cells = <1>;
			#size-cells = <0>;
			reg = <0 0x11010000 0 0x1000>;
			interrupts = <GIC_SPI 160 IRQ_TYPE_LEVEL_HIGH 0>;
			clocks = <&clk26m>,
				 <&clk26m>,
				 <&clk26m>;
			clock-names = "parent-clk", "sel-clk", "spi-clk";
			status = "disabled";
		};

		spi2: spi@11012000 {
			compatible = "mediatek,mt8192-spi",
				     "mediatek,mt6765-spi";
			#address-cells = <1>;
			#size-cells = <0>;
			reg = <0 0x11012000 0 0x1000>;
			interrupts = <GIC_SPI 161 IRQ_TYPE_LEVEL_HIGH 0>;
			clocks = <&clk26m>,
				 <&clk26m>,
				 <&clk26m>;
			clock-names = "parent-clk", "sel-clk", "spi-clk";
			status = "disabled";
		};

		spi3: spi@11013000 {
			compatible = "mediatek,mt8192-spi",
				     "mediatek,mt6765-spi";
			#address-cells = <1>;
			#size-cells = <0>;
			reg = <0 0x11013000 0 0x1000>;
			interrupts = <GIC_SPI 162 IRQ_TYPE_LEVEL_HIGH 0>;
			clocks = <&clk26m>,
				 <&clk26m>,
				 <&clk26m>;
			clock-names = "parent-clk", "sel-clk", "spi-clk";
			status = "disabled";
		};

		spi4: spi@11018000 {
			compatible = "mediatek,mt8192-spi",
				     "mediatek,mt6765-spi";
			#address-cells = <1>;
			#size-cells = <0>;
			reg = <0 0x11018000 0 0x1000>;
			interrupts = <GIC_SPI 163 IRQ_TYPE_LEVEL_HIGH 0>;
			clocks = <&clk26m>,
				 <&clk26m>,
				 <&clk26m>;
			clock-names = "parent-clk", "sel-clk", "spi-clk";
			status = "disabled";
		};

		spi5: spi@11019000 {
			compatible = "mediatek,mt8192-spi",
				     "mediatek,mt6765-spi";
			#address-cells = <1>;
			#size-cells = <0>;
			reg = <0 0x11019000 0 0x1000>;
			interrupts = <GIC_SPI 164 IRQ_TYPE_LEVEL_HIGH 0>;
			clocks = <&clk26m>,
				 <&clk26m>,
				 <&clk26m>;
			clock-names = "parent-clk", "sel-clk", "spi-clk";
			status = "disabled";
		};

		spi6: spi@1101d000 {
			compatible = "mediatek,mt8192-spi",
				     "mediatek,mt6765-spi";
			#address-cells = <1>;
			#size-cells = <0>;
			reg = <0 0x1101d000 0 0x1000>;
			interrupts = <GIC_SPI 165 IRQ_TYPE_LEVEL_HIGH 0>;
			clocks = <&clk26m>,
				 <&clk26m>,
				 <&clk26m>;
			clock-names = "parent-clk", "sel-clk", "spi-clk";
			status = "disabled";
		};

		spi7: spi@1101e000 {
			compatible = "mediatek,mt8192-spi",
				     "mediatek,mt6765-spi";
			#address-cells = <1>;
			#size-cells = <0>;
			reg = <0 0x1101e000 0 0x1000>;
			interrupts = <GIC_SPI 166 IRQ_TYPE_LEVEL_HIGH 0>;
			clocks = <&clk26m>,
				 <&clk26m>,
				 <&clk26m>;
			clock-names = "parent-clk", "sel-clk", "spi-clk";
			status = "disabled";
		};

		nor_flash: spi@11234000 {
			compatible = "mediatek,mt8192-nor";
			reg = <0 0x11234000 0 0xe0>;
			interrupts = <GIC_SPI 431 IRQ_TYPE_LEVEL_HIGH 0>;
			clocks = <&clk26m>,
				 <&clk26m>,
				 <&clk26m>;
			clock-names = "spi", "sf", "axi";
			#address-cells = <1>;
			#size-cells = <0>;
			status = "disable";
		};

		audsys: clock-controller@11210000 {
			compatible = "mediatek,mt8192-audsys", "syscon";
			reg = <0 0x11210000 0 0x1000>;
			#clock-cells = <1>;
		};

<<<<<<< HEAD
		i2c3: i2c3@11cb0000 {
=======
		i2c3: i2c@11cb0000 {
>>>>>>> 754e0b0e
			compatible = "mediatek,mt8192-i2c";
			reg = <0 0x11cb0000 0 0x1000>,
			      <0 0x10217300 0 0x80>;
			interrupts = <GIC_SPI 115 IRQ_TYPE_LEVEL_HIGH 0>;
			clocks = <&clk26m>, <&clk26m>;
			clock-names = "main", "dma";
			clock-div = <1>;
			#address-cells = <1>;
			#size-cells = <0>;
			status = "disabled";
		};

		imp_iic_wrap_e: clock-controller@11cb1000 {
			compatible = "mediatek,mt8192-imp_iic_wrap_e";
			reg = <0 0x11cb1000 0 0x1000>;
			#clock-cells = <1>;
		};

<<<<<<< HEAD
		i2c7: i2c7@11d00000 {
=======
		i2c7: i2c@11d00000 {
>>>>>>> 754e0b0e
			compatible = "mediatek,mt8192-i2c";
			reg = <0 0x11d00000 0 0x1000>,
			      <0 0x10217600 0 0x180>;
			interrupts = <GIC_SPI 119 IRQ_TYPE_LEVEL_HIGH 0>;
			clocks = <&clk26m>, <&clk26m>;
			clock-names = "main", "dma";
			clock-div = <1>;
			#address-cells = <1>;
			#size-cells = <0>;
			status = "disabled";
		};

		i2c8: i2c@11d01000 {
			compatible = "mediatek,mt8192-i2c";
			reg = <0 0x11d01000 0 0x1000>,
			      <0 0x10217780 0 0x180>;
			interrupts = <GIC_SPI 120 IRQ_TYPE_LEVEL_HIGH 0>;
			clocks = <&clk26m>, <&clk26m>;
			clock-names = "main", "dma";
			clock-div = <1>;
			#address-cells = <1>;
			#size-cells = <0>;
			status = "disabled";
		};

		i2c9: i2c@11d02000 {
			compatible = "mediatek,mt8192-i2c";
			reg = <0 0x11d02000 0 0x1000>,
			      <0 0x10217900 0 0x180>;
			interrupts = <GIC_SPI 121 IRQ_TYPE_LEVEL_HIGH 0>;
			clocks = <&clk26m>, <&clk26m>;
			clock-names = "main", "dma";
			clock-div = <1>;
			#address-cells = <1>;
			#size-cells = <0>;
			status = "disabled";
		};

		imp_iic_wrap_s: clock-controller@11d03000 {
			compatible = "mediatek,mt8192-imp_iic_wrap_s";
			reg = <0 0x11d03000 0 0x1000>;
			#clock-cells = <1>;
		};

<<<<<<< HEAD
		i2c1: i2c1@11d20000 {
=======
		i2c1: i2c@11d20000 {
>>>>>>> 754e0b0e
			compatible = "mediatek,mt8192-i2c";
			reg = <0 0x11d20000 0 0x1000>,
			      <0 0x10217100 0 0x80>;
			interrupts = <GIC_SPI 113 IRQ_TYPE_LEVEL_HIGH 0>;
			clocks = <&clk26m>, <&clk26m>;
			clock-names = "main", "dma";
			clock-div = <1>;
			#address-cells = <1>;
			#size-cells = <0>;
			status = "disabled";
		};

		i2c2: i2c@11d21000 {
			compatible = "mediatek,mt8192-i2c";
			reg = <0 0x11d21000 0 0x1000>,
			      <0 0x10217180 0 0x180>;
			interrupts = <GIC_SPI 114 IRQ_TYPE_LEVEL_HIGH 0>;
			clocks = <&clk26m>, <&clk26m>;
			clock-names = "main", "dma";
			clock-div = <1>;
			#address-cells = <1>;
			#size-cells = <0>;
			status = "disabled";
		};

		i2c4: i2c@11d22000 {
			compatible = "mediatek,mt8192-i2c";
			reg = <0 0x11d22000 0 0x1000>,
			      <0 0x10217380 0 0x180>;
			interrupts = <GIC_SPI 116 IRQ_TYPE_LEVEL_HIGH 0>;
			clocks = <&clk26m>, <&clk26m>;
			clock-names = "main", "dma";
			clock-div = <1>;
			#address-cells = <1>;
			#size-cells = <0>;
			status = "disabled";
		};

		imp_iic_wrap_ws: clock-controller@11d23000 {
			compatible = "mediatek,mt8192-imp_iic_wrap_ws";
			reg = <0 0x11d23000 0 0x1000>;
			#clock-cells = <1>;
		};

<<<<<<< HEAD
		i2c5: i2c5@11e00000 {
=======
		i2c5: i2c@11e00000 {
>>>>>>> 754e0b0e
			compatible = "mediatek,mt8192-i2c";
			reg = <0 0x11e00000 0 0x1000>,
			      <0 0x10217500 0 0x80>;
			interrupts = <GIC_SPI 117 IRQ_TYPE_LEVEL_HIGH 0>;
			clocks = <&clk26m>, <&clk26m>;
			clock-names = "main", "dma";
			clock-div = <1>;
			#address-cells = <1>;
			#size-cells = <0>;
			status = "disabled";
		};

		imp_iic_wrap_w: clock-controller@11e01000 {
			compatible = "mediatek,mt8192-imp_iic_wrap_w";
			reg = <0 0x11e01000 0 0x1000>;
			#clock-cells = <1>;
		};

<<<<<<< HEAD
		i2c0: i2c0@11f00000 {
=======
		i2c0: i2c@11f00000 {
>>>>>>> 754e0b0e
			compatible = "mediatek,mt8192-i2c";
			reg = <0 0x11f00000 0 0x1000>,
			      <0 0x10217080 0 0x80>;
			interrupts = <GIC_SPI 112 IRQ_TYPE_LEVEL_HIGH 0>;
			clocks = <&clk26m>, <&clk26m>;
			clock-names = "main", "dma";
			clock-div = <1>;
			#address-cells = <1>;
			#size-cells = <0>;
			status = "disabled";
		};

		i2c6: i2c@11f01000 {
			compatible = "mediatek,mt8192-i2c";
			reg = <0 0x11f01000 0 0x1000>,
			      <0 0x10217580 0 0x80>;
			interrupts = <GIC_SPI 118 IRQ_TYPE_LEVEL_HIGH 0>;
			clocks = <&clk26m>, <&clk26m>;
			clock-names = "main", "dma";
			clock-div = <1>;
			#address-cells = <1>;
			#size-cells = <0>;
			status = "disabled";
		};

		imp_iic_wrap_n: clock-controller@11f02000 {
			compatible = "mediatek,mt8192-imp_iic_wrap_n";
			reg = <0 0x11f02000 0 0x1000>;
			#clock-cells = <1>;
		};

		msdc_top: clock-controller@11f10000 {
			compatible = "mediatek,mt8192-msdc_top";
			reg = <0 0x11f10000 0 0x1000>;
			#clock-cells = <1>;
		};

		msdc: clock-controller@11f60000 {
			compatible = "mediatek,mt8192-msdc";
			reg = <0 0x11f60000 0 0x1000>;
			#clock-cells = <1>;
		};

		mfgcfg: clock-controller@13fbf000 {
			compatible = "mediatek,mt8192-mfgcfg";
			reg = <0 0x13fbf000 0 0x1000>;
			#clock-cells = <1>;
		};

		mmsys: syscon@14000000 {
			compatible = "mediatek,mt8192-mmsys", "syscon";
			reg = <0 0x14000000 0 0x1000>;
			#clock-cells = <1>;
		};

		imgsys: clock-controller@15020000 {
			compatible = "mediatek,mt8192-imgsys";
			reg = <0 0x15020000 0 0x1000>;
			#clock-cells = <1>;
		};

		imgsys2: clock-controller@15820000 {
			compatible = "mediatek,mt8192-imgsys2";
			reg = <0 0x15820000 0 0x1000>;
			#clock-cells = <1>;
		};

		vdecsys_soc: clock-controller@1600f000 {
			compatible = "mediatek,mt8192-vdecsys_soc";
			reg = <0 0x1600f000 0 0x1000>;
			#clock-cells = <1>;
		};

		vdecsys: clock-controller@1602f000 {
			compatible = "mediatek,mt8192-vdecsys";
			reg = <0 0x1602f000 0 0x1000>;
			#clock-cells = <1>;
		};

		vencsys: clock-controller@17000000 {
			compatible = "mediatek,mt8192-vencsys";
			reg = <0 0x17000000 0 0x1000>;
			#clock-cells = <1>;
		};

		camsys: clock-controller@1a000000 {
			compatible = "mediatek,mt8192-camsys";
			reg = <0 0x1a000000 0 0x1000>;
			#clock-cells = <1>;
		};

		camsys_rawa: clock-controller@1a04f000 {
			compatible = "mediatek,mt8192-camsys_rawa";
			reg = <0 0x1a04f000 0 0x1000>;
			#clock-cells = <1>;
		};

		camsys_rawb: clock-controller@1a06f000 {
			compatible = "mediatek,mt8192-camsys_rawb";
			reg = <0 0x1a06f000 0 0x1000>;
			#clock-cells = <1>;
		};

		camsys_rawc: clock-controller@1a08f000 {
			compatible = "mediatek,mt8192-camsys_rawc";
			reg = <0 0x1a08f000 0 0x1000>;
			#clock-cells = <1>;
		};

		ipesys: clock-controller@1b000000 {
			compatible = "mediatek,mt8192-ipesys";
			reg = <0 0x1b000000 0 0x1000>;
			#clock-cells = <1>;
		};

		mdpsys: clock-controller@1f000000 {
			compatible = "mediatek,mt8192-mdpsys";
			reg = <0 0x1f000000 0 0x1000>;
			#clock-cells = <1>;
		};
	};
};<|MERGE_RESOLUTION|>--- conflicted
+++ resolved
@@ -479,11 +479,7 @@
 			#clock-cells = <1>;
 		};
 
-<<<<<<< HEAD
-		i2c3: i2c3@11cb0000 {
-=======
 		i2c3: i2c@11cb0000 {
->>>>>>> 754e0b0e
 			compatible = "mediatek,mt8192-i2c";
 			reg = <0 0x11cb0000 0 0x1000>,
 			      <0 0x10217300 0 0x80>;
@@ -502,11 +498,7 @@
 			#clock-cells = <1>;
 		};
 
-<<<<<<< HEAD
-		i2c7: i2c7@11d00000 {
-=======
 		i2c7: i2c@11d00000 {
->>>>>>> 754e0b0e
 			compatible = "mediatek,mt8192-i2c";
 			reg = <0 0x11d00000 0 0x1000>,
 			      <0 0x10217600 0 0x180>;
@@ -551,11 +543,7 @@
 			#clock-cells = <1>;
 		};
 
-<<<<<<< HEAD
-		i2c1: i2c1@11d20000 {
-=======
 		i2c1: i2c@11d20000 {
->>>>>>> 754e0b0e
 			compatible = "mediatek,mt8192-i2c";
 			reg = <0 0x11d20000 0 0x1000>,
 			      <0 0x10217100 0 0x80>;
@@ -600,11 +588,7 @@
 			#clock-cells = <1>;
 		};
 
-<<<<<<< HEAD
-		i2c5: i2c5@11e00000 {
-=======
 		i2c5: i2c@11e00000 {
->>>>>>> 754e0b0e
 			compatible = "mediatek,mt8192-i2c";
 			reg = <0 0x11e00000 0 0x1000>,
 			      <0 0x10217500 0 0x80>;
@@ -623,11 +607,7 @@
 			#clock-cells = <1>;
 		};
 
-<<<<<<< HEAD
-		i2c0: i2c0@11f00000 {
-=======
 		i2c0: i2c@11f00000 {
->>>>>>> 754e0b0e
 			compatible = "mediatek,mt8192-i2c";
 			reg = <0 0x11f00000 0 0x1000>,
 			      <0 0x10217080 0 0x80>;
