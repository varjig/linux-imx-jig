/*
 * OMAP4 Power Management Routines
 *
 * Copyright (C) 2010-2011 Texas Instruments, Inc.
 * Rajendra Nayak <rnayak@ti.com>
 * Santosh Shilimkar <santosh.shilimkar@ti.com>
 *
 * This program is free software; you can redistribute it and/or modify
 * it under the terms of the GNU General Public License version 2 as
 * published by the Free Software Foundation.
 */

#include <linux/pm.h>
#include <linux/suspend.h>
#include <linux/module.h>
#include <linux/list.h>
#include <linux/err.h>
#include <linux/slab.h>

#include "common.h"
<<<<<<< HEAD
#include "powerdomain.h"
=======
#include "clockdomain.h"
#include "powerdomain.h"
#include "pm.h"
>>>>>>> 6d0a5636

struct power_state {
	struct powerdomain *pwrdm;
	u32 next_state;
#ifdef CONFIG_SUSPEND
	u32 saved_state;
	u32 saved_logic_state;
#endif
	struct list_head node;
};

static LIST_HEAD(pwrst_list);

#ifdef CONFIG_SUSPEND
static int omap4_pm_suspend(void)
{
	struct power_state *pwrst;
	int state, ret = 0;
	u32 cpu_id = smp_processor_id();

	/* Save current powerdomain state */
	list_for_each_entry(pwrst, &pwrst_list, node) {
		pwrst->saved_state = pwrdm_read_next_pwrst(pwrst->pwrdm);
		pwrst->saved_logic_state = pwrdm_read_logic_retst(pwrst->pwrdm);
	}

	/* Set targeted power domain states by suspend */
	list_for_each_entry(pwrst, &pwrst_list, node) {
		omap_set_pwrdm_state(pwrst->pwrdm, pwrst->next_state);
		pwrdm_set_logic_retst(pwrst->pwrdm, PWRDM_POWER_OFF);
	}

	/*
	 * For MPUSS to hit power domain retention(CSWR or OSWR),
	 * CPU0 and CPU1 power domains need to be in OFF or DORMANT state,
	 * since CPU power domain CSWR is not supported by hardware
	 * Only master CPU follows suspend path. All other CPUs follow
	 * CPU hotplug path in system wide suspend. On OMAP4, CPU power
	 * domain CSWR is not supported by hardware.
	 * More details can be found in OMAP4430 TRM section 4.3.4.2.
	 */
	omap4_enter_lowpower(cpu_id, PWRDM_POWER_OFF);

	/* Restore next powerdomain state */
	list_for_each_entry(pwrst, &pwrst_list, node) {
		state = pwrdm_read_prev_pwrst(pwrst->pwrdm);
		if (state > pwrst->next_state) {
			pr_info("Powerdomain (%s) didn't enter "
			       "target state %d\n",
			       pwrst->pwrdm->name, pwrst->next_state);
			ret = -1;
		}
		omap_set_pwrdm_state(pwrst->pwrdm, pwrst->saved_state);
		pwrdm_set_logic_retst(pwrst->pwrdm, pwrst->saved_logic_state);
	}
	if (ret)
		pr_crit("Could not enter target state in pm_suspend\n");
	else
		pr_info("Successfully put all powerdomains to target state\n");

	return 0;
}

static int omap4_pm_enter(suspend_state_t suspend_state)
{
	int ret = 0;

	switch (suspend_state) {
	case PM_SUSPEND_STANDBY:
	case PM_SUSPEND_MEM:
		ret = omap4_pm_suspend();
		break;
	default:
		ret = -EINVAL;
	}

	return ret;
}

static int omap4_pm_begin(suspend_state_t state)
{
	disable_hlt();
	return 0;
}

static void omap4_pm_end(void)
{
	enable_hlt();
	return;
}

static const struct platform_suspend_ops omap_pm_ops = {
	.begin		= omap4_pm_begin,
	.end		= omap4_pm_end,
	.enter		= omap4_pm_enter,
	.valid		= suspend_valid_only_mem,
};
#endif /* CONFIG_SUSPEND */

/*
 * Enable hardware supervised mode for all clockdomains if it's
 * supported. Initiate sleep transition for other clockdomains, if
 * they are not used
 */
static int __init clkdms_setup(struct clockdomain *clkdm, void *unused)
{
	if (clkdm->flags & CLKDM_CAN_ENABLE_AUTO)
		clkdm_allow_idle(clkdm);
	else if (clkdm->flags & CLKDM_CAN_FORCE_SLEEP &&
			atomic_read(&clkdm->usecount) == 0)
		clkdm_sleep(clkdm);
	return 0;
}


static int __init pwrdms_setup(struct powerdomain *pwrdm, void *unused)
{
	struct power_state *pwrst;

	if (!pwrdm->pwrsts)
		return 0;

	/*
	 * Skip CPU0 and CPU1 power domains. CPU1 is programmed
	 * through hotplug path and CPU0 explicitly programmed
	 * further down in the code path
	 */
	if (!strncmp(pwrdm->name, "cpu", 3))
		return 0;

	/*
	 * FIXME: Remove this check when core retention is supported
	 * Only MPUSS power domain is added in the list.
	 */
	if (strcmp(pwrdm->name, "mpu_pwrdm"))
		return 0;

	pwrst = kmalloc(sizeof(struct power_state), GFP_ATOMIC);
	if (!pwrst)
		return -ENOMEM;

	pwrst->pwrdm = pwrdm;
	pwrst->next_state = PWRDM_POWER_RET;
	list_add(&pwrst->node, &pwrst_list);

	return omap_set_pwrdm_state(pwrst->pwrdm, pwrst->next_state);
}

/**
 * omap_default_idle - OMAP4 default ilde routine.'
 *
 * Implements OMAP4 memory, IO ordering requirements which can't be addressed
 * with default arch_idle() hook. Used by all CPUs with !CONFIG_CPUIDLE and
 * by secondary CPU with CONFIG_CPUIDLE.
 */
static void omap_default_idle(void)
{
	local_irq_disable();
	local_fiq_disable();

	omap_do_wfi();

	local_fiq_enable();
	local_irq_enable();
}

/**
 * omap4_pm_init - Init routine for OMAP4 PM
 *
 * Initializes all powerdomain and clockdomain target states
 * and all PRCM settings.
 */
static int __init omap4_pm_init(void)
{
	int ret;
	struct clockdomain *emif_clkdm, *mpuss_clkdm, *l3_1_clkdm;
	struct clockdomain *ducati_clkdm, *l3_2_clkdm, *l4_per_clkdm;

	if (!cpu_is_omap44xx())
		return -ENODEV;

	if (omap_rev() == OMAP4430_REV_ES1_0) {
		WARN(1, "Power Management not supported on OMAP4430 ES1.0\n");
		return -ENODEV;
	}

	pr_err("Power Management for TI OMAP4.\n");

	ret = pwrdm_for_each(pwrdms_setup, NULL);
	if (ret) {
		pr_err("Failed to setup powerdomains\n");
		goto err2;
	}

	/*
	 * The dynamic dependency between MPUSS -> MEMIF and
	 * MPUSS -> L4_PER/L3_* and DUCATI -> L3_* doesn't work as
	 * expected. The hardware recommendation is to enable static
	 * dependencies for these to avoid system lock ups or random crashes.
	 */
	mpuss_clkdm = clkdm_lookup("mpuss_clkdm");
	emif_clkdm = clkdm_lookup("l3_emif_clkdm");
	l3_1_clkdm = clkdm_lookup("l3_1_clkdm");
	l3_2_clkdm = clkdm_lookup("l3_2_clkdm");
	l4_per_clkdm = clkdm_lookup("l4_per_clkdm");
	ducati_clkdm = clkdm_lookup("ducati_clkdm");
	if ((!mpuss_clkdm) || (!emif_clkdm) || (!l3_1_clkdm) ||
		(!l3_2_clkdm) || (!ducati_clkdm) || (!l4_per_clkdm))
		goto err2;

	ret = clkdm_add_wkdep(mpuss_clkdm, emif_clkdm);
	ret |= clkdm_add_wkdep(mpuss_clkdm, l3_1_clkdm);
	ret |= clkdm_add_wkdep(mpuss_clkdm, l3_2_clkdm);
	ret |= clkdm_add_wkdep(mpuss_clkdm, l4_per_clkdm);
	ret |= clkdm_add_wkdep(ducati_clkdm, l3_1_clkdm);
	ret |= clkdm_add_wkdep(ducati_clkdm, l3_2_clkdm);
	if (ret) {
		pr_err("Failed to add MPUSS -> L3/EMIF/L4PER, DUCATI -> L3 "
				"wakeup dependency\n");
		goto err2;
	}

	ret = omap4_mpuss_init();
	if (ret) {
		pr_err("Failed to initialise OMAP4 MPUSS\n");
		goto err2;
	}

	(void) clkdm_for_each(clkdms_setup, NULL);

#ifdef CONFIG_SUSPEND
	suspend_set_ops(&omap_pm_ops);
#endif /* CONFIG_SUSPEND */

	/* Overwrite the default arch_idle() */
	pm_idle = omap_default_idle;

	omap4_idle_init();

err2:
	return ret;
}
late_initcall(omap4_pm_init);<|MERGE_RESOLUTION|>--- conflicted
+++ resolved
@@ -18,13 +18,9 @@
 #include <linux/slab.h>
 
 #include "common.h"
-<<<<<<< HEAD
-#include "powerdomain.h"
-=======
 #include "clockdomain.h"
 #include "powerdomain.h"
 #include "pm.h"
->>>>>>> 6d0a5636
 
 struct power_state {
 	struct powerdomain *pwrdm;
