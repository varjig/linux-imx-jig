// SPDX-License-Identifier: GPL-2.0-or-later OR MIT
/*
 * Broadcom BCM470X / BCM5301X ARM platform code.
 * DTS for Meraki MR32 / Codename: Espresso
 *
 * Copyright (C) 2018-2020 Christian Lamparter <chunkeey@gmail.com>
 */

/dts-v1/;

#include "bcm4708.dtsi"
#include "bcm5301x-nand-cs0-bch8.dtsi"
#include <dt-bindings/leds/common.h>

/ {
	compatible = "meraki,mr32", "brcm,brcm53016", "brcm,bcm4708";
	model = "Meraki MR32";

	chosen {
		bootargs = " console=ttyS0,115200n8 earlycon";
	};

	memory@0 {
		reg = <0x00000000 0x08000000>;
		device_type = "memory";
	};

	aliases {
		serial1 = &uart2;
	};

	leds {
		compatible = "gpio-leds";

		sysled3 {
			function = LED_FUNCTION_FAULT;
			color = <LED_COLOR_ID_AMBER>;
			gpios = <&chipcommon 18 GPIO_ACTIVE_LOW>;
			panic-indicator;
		};
		sysled2 {
			function = LED_FUNCTION_INDICATOR;
			color = <LED_COLOR_ID_WHITE>;
			gpios = <&chipcommon 19 GPIO_ACTIVE_HIGH>;
		};
	};

	keys {
		compatible = "gpio-keys";
		#address-cells = <1>;
		#size-cells = <0>;

		restart {
			label = "Reset";
			linux,code = <KEY_RESTART>;
			gpios = <&chipcommon 21 GPIO_ACTIVE_LOW>;
		};
	};

	pwm-leds {
		compatible = "pwm-leds";

		red {
			/* SYS-LED 1 - Tricolor */
			function = LED_FUNCTION_INDICATOR;
			color = <LED_COLOR_ID_RED>;
			pwms = <&pwm 0 50000 0>;
			max-brightness = <255>;
		};

		green {
			/* SYS-LED 1 - Tricolor */
			function = LED_FUNCTION_POWER;
			color = <LED_COLOR_ID_GREEN>;
			pwms = <&pwm 1 50000 0>;
			max-brightness = <255>;
		};

		blue {
			/* SYS-LED 1 - Tricolor */
			function = LED_FUNCTION_INDICATOR;
			color = <LED_COLOR_ID_BLUE>;
			pwms = <&pwm 2 50000 0>;
			max-brightness = <255>;
		};
	};
<<<<<<< HEAD

	i2c {
		/*
		 * The platform provided I2C does not budge.
		 * This is a replacement until I can figure
		 * out what are the missing bits...
		 */

		compatible = "i2c-gpio";
		sda-gpios = <&chipcommon 5 GPIO_ACTIVE_HIGH>;
		scl-gpios = <&chipcommon 4 GPIO_ACTIVE_HIGH>;
		i2c-gpio,delay-us = <10>; /* close to 100 kHz */
		#address-cells = <1>;
		#size-cells = <0>;

		current_sense: ina219@45 {
			compatible = "ti,ina219";
			reg = <0x45>;
			shunt-resistor = <60000>; /* = 60 mOhms */
		};

		eeprom: eeprom@50 {
			compatible = "atmel,24c64";
			reg = <0x50>;
			pagesize = <32>;
			read-only;
			#address-cells = <1>;
			#size-cells = <1>;

			mac_address: mac-address@66 {
				reg = <0x66 0x6>;
			};
		};
	};
=======
>>>>>>> 754e0b0e
};

&uart0 {
	clock-frequency = <62500000>;
	/delete-property/ clocks;
};

&uart1 {
	status = "disabled";
};

&uart2 {
	status = "okay";
	/*
	 * bluetooth-le {
	 *	compatible = "brcm,bcm20732";
	 *	enable-gpios = <&chipcommon 20 GPIO_ACTIVE_HIGH>;
	 *};
	 */
};

&gmac0 {
	nvmem-cell-names = "mac-address";
	nvmem-cells = <&mac_address>;
};

&gmac1 {
	status = "disabled";
};
&gmac2 {
	status = "disabled";
};
&gmac3 {
	status = "disabled";
};

&pwm {
	status = "okay";
	pinctrl-names = "default";
	pinctrl-0 = <&pinmux_pwm>;
};

&nandcs {
	nand-ecc-algo = "hw";

	partitions {
		/*
		 * The partition autodetection does not work for this device.
		 * It will only detect the "nvram" partition with an incorrect size.
		 *	[    1.721667] 1 bcm47xxpart partitions found on MTD device brcmnand.0
		 *	[    1.727962] Creating 1 MTD partitions on "brcmnand.0":
		 *	[    1.733117] 0x000000400000-0x000008000000 : "nvram"
		 */

		compatible = "fixed-partitions";
		#address-cells = <0x1>;
		#size-cells = <0x1>;

		partition0@0 {
			label = "u-boot";
			reg = <0x0 0x100000>;
			read-only;
		};

		partition1@100000 {
			label = "bootkernel1";
			reg = <0x100000 0x300000>;
			read-only;
		};

		partition2@400000 {
			label = "nvram";
			reg = <0x400000 0x100000>;
			read-only;
		};

		partition3@500000 {
			label = "bootkernel2";
			reg = <0x500000 0x300000>;
			read-only;
		};

		partition4@800000 {
			label = "ubi";
			reg = <0x800000 0x7780000>;
		};
	};
};

&srab {
	status = "okay";

	ports {
		port@0 {
			reg = <0>;
			label = "poe";
		};

		port@5 {
			reg = <5>;
			label = "cpu";
			ethernet = <&gmac0>;

			fixed-link {
				speed = <1000>;
				duplex-full;
			};
		};
	};
<<<<<<< HEAD
=======
};

&i2c0 {
	status = "okay";

	pinctrl-names = "default";
	pinctrl-0 = <&pinmux_i2c>;

	clock-frequency = <100000>;

	current_sense: ina219@45 {
		compatible = "ti,ina219";
		reg = <0x45>;
		shunt-resistor = <60000>; /* = 60 mOhms */
	};

	eeprom: eeprom@50 {
		compatible = "atmel,24c64";
		reg = <0x50>;
		pagesize = <32>;
		read-only;
		#address-cells = <1>;
		#size-cells = <1>;

		mac_address: mac-address@66 {
			reg = <0x66 0x6>;
		};
	};
>>>>>>> 754e0b0e
};<|MERGE_RESOLUTION|>--- conflicted
+++ resolved
@@ -84,43 +84,6 @@
 			max-brightness = <255>;
 		};
 	};
-<<<<<<< HEAD
-
-	i2c {
-		/*
-		 * The platform provided I2C does not budge.
-		 * This is a replacement until I can figure
-		 * out what are the missing bits...
-		 */
-
-		compatible = "i2c-gpio";
-		sda-gpios = <&chipcommon 5 GPIO_ACTIVE_HIGH>;
-		scl-gpios = <&chipcommon 4 GPIO_ACTIVE_HIGH>;
-		i2c-gpio,delay-us = <10>; /* close to 100 kHz */
-		#address-cells = <1>;
-		#size-cells = <0>;
-
-		current_sense: ina219@45 {
-			compatible = "ti,ina219";
-			reg = <0x45>;
-			shunt-resistor = <60000>; /* = 60 mOhms */
-		};
-
-		eeprom: eeprom@50 {
-			compatible = "atmel,24c64";
-			reg = <0x50>;
-			pagesize = <32>;
-			read-only;
-			#address-cells = <1>;
-			#size-cells = <1>;
-
-			mac_address: mac-address@66 {
-				reg = <0x66 0x6>;
-			};
-		};
-	};
-=======
->>>>>>> 754e0b0e
 };
 
 &uart0 {
@@ -230,8 +193,6 @@
 			};
 		};
 	};
-<<<<<<< HEAD
-=======
 };
 
 &i2c0 {
@@ -260,5 +221,4 @@
 			reg = <0x66 0x6>;
 		};
 	};
->>>>>>> 754e0b0e
 };