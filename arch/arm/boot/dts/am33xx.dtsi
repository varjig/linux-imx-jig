/*
 * Device Tree Source for AM33XX SoC
 *
 * Copyright (C) 2012 Texas Instruments Incorporated - http://www.ti.com/
 *
 * This file is licensed under the terms of the GNU General Public License
 * version 2.  This program is licensed "as is" without any warranty of any
 * kind, whether express or implied.
 */

#include <dt-bindings/bus/ti-sysc.h>
#include <dt-bindings/gpio/gpio.h>
#include <dt-bindings/pinctrl/am33xx.h>
#include <dt-bindings/clock/am3.h>

/ {
	compatible = "ti,am33xx";
	interrupt-parent = <&intc>;
	#address-cells = <1>;
	#size-cells = <1>;
	chosen { };

	aliases {
		i2c0 = &i2c0;
		i2c1 = &i2c1;
		i2c2 = &i2c2;
		serial0 = &uart0;
		serial1 = &uart1;
		serial2 = &uart2;
		serial3 = &uart3;
		serial4 = &uart4;
		serial5 = &uart5;
		d-can0 = &dcan0;
		d-can1 = &dcan1;
		usb0 = &usb0;
		usb1 = &usb1;
		phy0 = &usb0_phy;
		phy1 = &usb1_phy;
		ethernet0 = &cpsw_emac0;
		ethernet1 = &cpsw_emac1;
		spi0 = &spi0;
		spi1 = &spi1;
	};

	cpus {
		#address-cells = <1>;
		#size-cells = <0>;
		cpu@0 {
			compatible = "arm,cortex-a8";
			device_type = "cpu";
			reg = <0>;

			operating-points-v2 = <&cpu0_opp_table>;

			clocks = <&dpll_mpu_ck>;
			clock-names = "cpu";

			clock-latency = <300000>; /* From omap-cpufreq driver */
		};
	};

	cpu0_opp_table: opp-table {
		compatible = "operating-points-v2-ti-cpu";
		syscon = <&scm_conf>;

		/*
		 * The three following nodes are marked with opp-suspend
		 * because the can not be enabled simultaneously on a
		 * single SoC.
		 */
		opp50-300000000 {
			opp-hz = /bits/ 64 <300000000>;
			opp-microvolt = <950000 931000 969000>;
			opp-supported-hw = <0x06 0x0010>;
			opp-suspend;
		};

		opp100-275000000 {
			opp-hz = /bits/ 64 <275000000>;
			opp-microvolt = <1100000 1078000 1122000>;
			opp-supported-hw = <0x01 0x00FF>;
			opp-suspend;
		};

		opp100-300000000 {
			opp-hz = /bits/ 64 <300000000>;
			opp-microvolt = <1100000 1078000 1122000>;
			opp-supported-hw = <0x06 0x0020>;
			opp-suspend;
		};

		opp100-500000000 {
			opp-hz = /bits/ 64 <500000000>;
			opp-microvolt = <1100000 1078000 1122000>;
			opp-supported-hw = <0x01 0xFFFF>;
		};

		opp100-600000000 {
			opp-hz = /bits/ 64 <600000000>;
			opp-microvolt = <1100000 1078000 1122000>;
			opp-supported-hw = <0x06 0x0040>;
		};

		opp120-600000000 {
			opp-hz = /bits/ 64 <600000000>;
			opp-microvolt = <1200000 1176000 1224000>;
			opp-supported-hw = <0x01 0xFFFF>;
		};

		opp120-720000000 {
			opp-hz = /bits/ 64 <720000000>;
			opp-microvolt = <1200000 1176000 1224000>;
			opp-supported-hw = <0x06 0x0080>;
		};

		oppturbo-720000000 {
			opp-hz = /bits/ 64 <720000000>;
			opp-microvolt = <1260000 1234800 1285200>;
			opp-supported-hw = <0x01 0xFFFF>;
		};

		oppturbo-800000000 {
			opp-hz = /bits/ 64 <800000000>;
			opp-microvolt = <1260000 1234800 1285200>;
			opp-supported-hw = <0x06 0x0100>;
		};

		oppnitro-1000000000 {
			opp-hz = /bits/ 64 <1000000000>;
			opp-microvolt = <1325000 1298500 1351500>;
			opp-supported-hw = <0x04 0x0200>;
		};
	};

	pmu@4b000000 {
		compatible = "arm,cortex-a8-pmu";
		interrupts = <3>;
		reg = <0x4b000000 0x1000000>;
		ti,hwmods = "debugss";
	};

	/*
	 * The soc node represents the soc top level view. It is used for IPs
	 * that are not memory mapped in the MPU view or for the MPU itself.
	 */
	soc {
		compatible = "ti,omap-infra";
		mpu {
			compatible = "ti,omap3-mpu";
			ti,hwmods = "mpu";
			pm-sram = <&pm_sram_code
				   &pm_sram_data>;
		};
	};

	/*
	 * XXX: Use a flat representation of the AM33XX interconnect.
	 * The real AM33XX interconnect network is quite complex. Since
	 * it will not bring real advantage to represent that in DT
	 * for the moment, just use a fake OCP bus entry to represent
	 * the whole bus hierarchy.
	 */
	ocp {
		compatible = "simple-bus";
		#address-cells = <1>;
		#size-cells = <1>;
		ranges;
		ti,hwmods = "l3_main";

		l4_wkup: interconnect@44c00000 {
			wkup_m3: wkup_m3@100000 {
				compatible = "ti,am3352-wkup-m3";
				reg = <0x100000 0x4000>,
				      <0x180000 0x2000>;
				reg-names = "umem", "dmem";
				ti,hwmods = "wkup_m3";
				ti,pm-firmware = "am335x-pm-firmware.elf";
			};
		};
		l4_per: interconnect@48000000 {
		};
		l4_fw: interconnect@47c00000 {
		};
		l4_fast: interconnect@4a000000 {
		};
		l4_mpuss: interconnect@4b140000 {
		};

		intc: interrupt-controller@48200000 {
			compatible = "ti,am33xx-intc";
			interrupt-controller;
			#interrupt-cells = <1>;
			reg = <0x48200000 0x1000>;
		};

		edma: edma@49000000 {
			compatible = "ti,edma3-tpcc";
			ti,hwmods = "tpcc";
			reg =	<0x49000000 0x10000>;
			reg-names = "edma3_cc";
			interrupts = <12 13 14>;
			interrupt-names = "edma3_ccint", "edma3_mperr",
					  "edma3_ccerrint";
			dma-requests = <64>;
			#dma-cells = <2>;

			ti,tptcs = <&edma_tptc0 7>, <&edma_tptc1 5>,
				   <&edma_tptc2 0>;

			ti,edma-memcpy-channels = <20 21>;
		};

		edma_tptc0: tptc@49800000 {
			compatible = "ti,edma3-tptc";
			ti,hwmods = "tptc0";
			reg =	<0x49800000 0x100000>;
			interrupts = <112>;
			interrupt-names = "edma3_tcerrint";
		};

		edma_tptc1: tptc@49900000 {
			compatible = "ti,edma3-tptc";
			ti,hwmods = "tptc1";
			reg =	<0x49900000 0x100000>;
			interrupts = <113>;
			interrupt-names = "edma3_tcerrint";
		};

		edma_tptc2: tptc@49a00000 {
			compatible = "ti,edma3-tptc";
			ti,hwmods = "tptc2";
			reg =	<0x49a00000 0x100000>;
			interrupts = <114>;
			interrupt-names = "edma3_tcerrint";
		};

		target-module@47810000 {
			compatible = "ti,sysc-omap2", "ti,sysc";
			reg = <0x478102fc 0x4>,
			      <0x47810110 0x4>,
			      <0x47810114 0x4>;
			reg-names = "rev", "sysc", "syss";
			ti,sysc-mask = <(SYSC_OMAP2_CLOCKACTIVITY |
					 SYSC_OMAP2_ENAWAKEUP |
					 SYSC_OMAP2_SOFTRESET |
					 SYSC_OMAP2_AUTOIDLE)>;
			ti,sysc-sidle = <SYSC_IDLE_FORCE>,
					<SYSC_IDLE_NO>,
					<SYSC_IDLE_SMART>;
			ti,syss-mask = <1>;
			clocks = <&l3s_clkctrl AM3_L3S_MMC3_CLKCTRL 0>;
			clock-names = "fck";
			#address-cells = <1>;
			#size-cells = <1>;
			ranges = <0x0 0x47810000 0x1000>;

			mmc3: mmc@0 {
				compatible = "ti,omap4-hsmmc";
				ti,needs-special-reset;
				interrupts = <29>;
				reg = <0x0 0x1000>;
			};
		};

		usb: target-module@47400000 {
			compatible = "ti,sysc-omap4", "ti,sysc";
			reg = <0x47400000 0x4>,
			      <0x47400010 0x4>;
			reg-names = "rev", "sysc";
			ti,sysc-mask = <(SYSC_OMAP4_FREEEMU |
					 SYSC_OMAP2_SOFTRESET)>;
			ti,sysc-midle = <SYSC_IDLE_FORCE>,
					<SYSC_IDLE_NO>,
					<SYSC_IDLE_SMART>;
			ti,sysc-sidle = <SYSC_IDLE_FORCE>,
					<SYSC_IDLE_NO>,
					<SYSC_IDLE_SMART>,
					<SYSC_IDLE_SMART_WKUP>;
			clocks = <&l3s_clkctrl AM3_L3S_USB_OTG_HS_CLKCTRL 0>;
			clock-names = "fck";
			#address-cells = <1>;
			#size-cells = <1>;
			ranges = <0x0 0x47400000 0x5000>;

			usb0_phy: usb-phy@1300 {
				compatible = "ti,am335x-usb-phy";
				reg = <0x1300 0x100>;
				reg-names = "phy";
				ti,ctrl_mod = <&usb_ctrl_mod>;
				#phy-cells = <0>;
			};

			usb0: usb@1400 {
				compatible = "ti,musb-am33xx";
				reg = <0x1400 0x400>,
				      <0x1000 0x200>;
				reg-names = "mc", "control";

				interrupts = <18>;
				interrupt-names = "mc";
				dr_mode = "otg";
				mentor,multipoint = <1>;
				mentor,num-eps = <16>;
				mentor,ram-bits = <12>;
				mentor,power = <500>;
				phys = <&usb0_phy>;

				dmas = <&cppi41dma  0 0 &cppi41dma  1 0
					&cppi41dma  2 0 &cppi41dma  3 0
					&cppi41dma  4 0 &cppi41dma  5 0
					&cppi41dma  6 0 &cppi41dma  7 0
					&cppi41dma  8 0 &cppi41dma  9 0
					&cppi41dma 10 0 &cppi41dma 11 0
					&cppi41dma 12 0 &cppi41dma 13 0
					&cppi41dma 14 0 &cppi41dma  0 1
					&cppi41dma  1 1 &cppi41dma  2 1
					&cppi41dma  3 1 &cppi41dma  4 1
					&cppi41dma  5 1 &cppi41dma  6 1
					&cppi41dma  7 1 &cppi41dma  8 1
					&cppi41dma  9 1 &cppi41dma 10 1
					&cppi41dma 11 1 &cppi41dma 12 1
					&cppi41dma 13 1 &cppi41dma 14 1>;
				dma-names =
					"rx1", "rx2", "rx3", "rx4", "rx5", "rx6", "rx7",
					"rx8", "rx9", "rx10", "rx11", "rx12", "rx13",
					"rx14", "rx15",
					"tx1", "tx2", "tx3", "tx4", "tx5", "tx6", "tx7",
					"tx8", "tx9", "tx10", "tx11", "tx12", "tx13",
					"tx14", "tx15";
			};

			usb1_phy: usb-phy@1b00 {
				compatible = "ti,am335x-usb-phy";
				reg = <0x1b00 0x100>;
				reg-names = "phy";
				ti,ctrl_mod = <&usb_ctrl_mod>;
				#phy-cells = <0>;
			};

			usb1: usb@1800 {
				compatible = "ti,musb-am33xx";
				reg = <0x1c00 0x400>,
				      <0x1800 0x200>;
				reg-names = "mc", "control";
				interrupts = <19>;
				interrupt-names = "mc";
				dr_mode = "otg";
				mentor,multipoint = <1>;
				mentor,num-eps = <16>;
				mentor,ram-bits = <12>;
				mentor,power = <500>;
				phys = <&usb1_phy>;

				dmas = <&cppi41dma 15 0 &cppi41dma 16 0
					&cppi41dma 17 0 &cppi41dma 18 0
					&cppi41dma 19 0 &cppi41dma 20 0
					&cppi41dma 21 0 &cppi41dma 22 0
					&cppi41dma 23 0 &cppi41dma 24 0
					&cppi41dma 25 0 &cppi41dma 26 0
					&cppi41dma 27 0 &cppi41dma 28 0
					&cppi41dma 29 0 &cppi41dma 15 1
					&cppi41dma 16 1 &cppi41dma 17 1
					&cppi41dma 18 1 &cppi41dma 19 1
					&cppi41dma 20 1 &cppi41dma 21 1
					&cppi41dma 22 1 &cppi41dma 23 1
					&cppi41dma 24 1 &cppi41dma 25 1
					&cppi41dma 26 1 &cppi41dma 27 1
					&cppi41dma 28 1 &cppi41dma 29 1>;
				dma-names =
					"rx1", "rx2", "rx3", "rx4", "rx5", "rx6", "rx7",
					"rx8", "rx9", "rx10", "rx11", "rx12", "rx13",
					"rx14", "rx15",
					"tx1", "tx2", "tx3", "tx4", "tx5", "tx6", "tx7",
					"tx8", "tx9", "tx10", "tx11", "tx12", "tx13",
					"tx14", "tx15";
			};

			cppi41dma: dma-controller@2000 {
				compatible = "ti,am3359-cppi41";
				reg =  <0x0000 0x1000>,
				       <0x2000 0x1000>,
				       <0x3000 0x1000>,
				       <0x4000 0x4000>;
				reg-names = "glue", "controller", "scheduler", "queuemgr";
				interrupts = <17>;
				interrupt-names = "glue";
				#dma-cells = <2>;
				#dma-channels = <30>;
				#dma-requests = <256>;
			};
		};

		ocmcram: sram@40300000 {
			compatible = "mmio-sram";
			reg = <0x40300000 0x10000>; /* 64k */
			ranges = <0x0 0x40300000 0x10000>;
			#address-cells = <1>;
			#size-cells = <1>;

			pm_sram_code: pm-code-sram@0 {
				compatible = "ti,sram";
				reg = <0x0 0x1000>;
				protect-exec;
			};

			pm_sram_data: pm-data-sram@1000 {
				compatible = "ti,sram";
				reg = <0x1000 0x1000>;
				pool;
			};
		};

		emif: emif@4c000000 {
			compatible = "ti,emif-am3352";
			reg = <0x4c000000 0x1000000>;
			ti,hwmods = "emif";
			interrupts = <101>;
			sram = <&pm_sram_code
				&pm_sram_data>;
			ti,no-idle;
		};

		gpmc: gpmc@50000000 {
			compatible = "ti,am3352-gpmc";
			ti,hwmods = "gpmc";
			ti,no-idle-on-init;
			reg = <0x50000000 0x2000>;
			interrupts = <100>;
			dmas = <&edma 52 0>;
			dma-names = "rxtx";
			gpmc,num-cs = <7>;
			gpmc,num-waitpins = <2>;
			#address-cells = <2>;
			#size-cells = <1>;
			interrupt-controller;
			#interrupt-cells = <2>;
			gpio-controller;
			#gpio-cells = <2>;
			status = "disabled";
		};

		sham_target: target-module@53100000 {
			compatible = "ti,sysc-omap3-sham", "ti,sysc";
			reg = <0x53100100 0x4>,
			      <0x53100110 0x4>,
			      <0x53100114 0x4>;
			reg-names = "rev", "sysc", "syss";
			ti,sysc-mask = <(SYSC_OMAP2_SOFTRESET |
					 SYSC_OMAP2_AUTOIDLE)>;
			ti,sysc-sidle = <SYSC_IDLE_FORCE>,
					<SYSC_IDLE_NO>,
					<SYSC_IDLE_SMART>;
			ti,syss-mask = <1>;
			/* Domains (P, C): per_pwrdm, l3_clkdm */
			clocks = <&l3_clkctrl AM3_L3_SHAM_CLKCTRL 0>;
			clock-names = "fck";
			#address-cells = <1>;
			#size-cells = <1>;
			ranges = <0x0 0x53100000 0x1000>;

			sham: sham@0 {
				compatible = "ti,omap4-sham";
				reg = <0 0x200>;
				interrupts = <109>;
				dmas = <&edma 36 0>;
				dma-names = "rx";
			};
<<<<<<< HEAD
		};

		aes_target: target-module@53500000 {
			compatible = "ti,sysc-omap2", "ti,sysc";
			reg = <0x53500080 0x4>,
			      <0x53500084 0x4>,
			      <0x53500088 0x4>;
			reg-names = "rev", "sysc", "syss";
			ti,sysc-mask = <(SYSC_OMAP2_SOFTRESET |
					 SYSC_OMAP2_AUTOIDLE)>;
			ti,sysc-sidle = <SYSC_IDLE_FORCE>,
					<SYSC_IDLE_NO>,
					<SYSC_IDLE_SMART>,
					<SYSC_IDLE_SMART_WKUP>;
			ti,syss-mask = <1>;
			/* Domains (P, C): per_pwrdm, l3_clkdm */
			clocks = <&l3_clkctrl AM3_L3_AES_CLKCTRL 0>;
			clock-names = "fck";
			#address-cells = <1>;
			#size-cells = <1>;
			ranges = <0x0 0x53500000 0x1000>;

			aes: aes@0 {
				compatible = "ti,omap4-aes";
				reg = <0 0xa0>;
				interrupts = <103>;
				dmas = <&edma 6 0>,
				       <&edma 5 0>;
				dma-names = "tx", "rx";
			};
=======
		};

		aes_target: target-module@53500000 {
			compatible = "ti,sysc-omap2", "ti,sysc";
			reg = <0x53500080 0x4>,
			      <0x53500084 0x4>,
			      <0x53500088 0x4>;
			reg-names = "rev", "sysc", "syss";
			ti,sysc-mask = <(SYSC_OMAP2_SOFTRESET |
					 SYSC_OMAP2_AUTOIDLE)>;
			ti,sysc-sidle = <SYSC_IDLE_FORCE>,
					<SYSC_IDLE_NO>,
					<SYSC_IDLE_SMART>,
					<SYSC_IDLE_SMART_WKUP>;
			ti,syss-mask = <1>;
			/* Domains (P, C): per_pwrdm, l3_clkdm */
			clocks = <&l3_clkctrl AM3_L3_AES_CLKCTRL 0>;
			clock-names = "fck";
			#address-cells = <1>;
			#size-cells = <1>;
			ranges = <0x0 0x53500000 0x1000>;

			aes: aes@0 {
				compatible = "ti,omap4-aes";
				reg = <0 0xa0>;
				interrupts = <103>;
				dmas = <&edma 6 0>,
				       <&edma 5 0>;
				dma-names = "tx", "rx";
			};
		};

		target-module@56000000 {
			compatible = "ti,sysc-omap4", "ti,sysc";
			reg = <0x5600fe00 0x4>,
			      <0x5600fe10 0x4>;
			reg-names = "rev", "sysc";
			ti,sysc-midle = <SYSC_IDLE_FORCE>,
					<SYSC_IDLE_NO>,
					<SYSC_IDLE_SMART>;
			ti,sysc-sidle = <SYSC_IDLE_FORCE>,
					<SYSC_IDLE_NO>,
					<SYSC_IDLE_SMART>;
			clocks = <&gfx_l3_clkctrl AM3_GFX_L3_GFX_CLKCTRL 0>;
			clock-names = "fck";
			resets = <&prm_gfx 0>;
			reset-names = "rstctrl";
			#address-cells = <1>;
			#size-cells = <1>;
			ranges = <0 0x56000000 0x1000000>;

			/*
			 * Closed source PowerVR driver, no child device
			 * binding or driver in mainline
			 */
>>>>>>> a832eb20
		};
	};
};

#include "am33xx-l4.dtsi"
#include "am33xx-clocks.dtsi"

&prcm {
	prm_per: prm@c00 {
		compatible = "ti,am3-prm-inst", "ti,omap-prm-inst";
		reg = <0xc00 0x100>;
		#reset-cells = <1>;
	};

	prm_wkup: prm@d00 {
		compatible = "ti,am3-prm-inst", "ti,omap-prm-inst";
		reg = <0xd00 0x100>;
		#reset-cells = <1>;
	};

	prm_device: prm@f00 {
		compatible = "ti,am3-prm-inst", "ti,omap-prm-inst";
		reg = <0xf00 0x100>;
		#reset-cells = <1>;
	};

	prm_gfx: prm@1100 {
		compatible = "ti,am3-prm-inst", "ti,omap-prm-inst";
		reg = <0x1100 0x100>;
		#reset-cells = <1>;
	};
};<|MERGE_RESOLUTION|>--- conflicted
+++ resolved
@@ -465,7 +465,6 @@
 				dmas = <&edma 36 0>;
 				dma-names = "rx";
 			};
-<<<<<<< HEAD
 		};
 
 		aes_target: target-module@53500000 {
@@ -496,37 +495,6 @@
 				       <&edma 5 0>;
 				dma-names = "tx", "rx";
 			};
-=======
-		};
-
-		aes_target: target-module@53500000 {
-			compatible = "ti,sysc-omap2", "ti,sysc";
-			reg = <0x53500080 0x4>,
-			      <0x53500084 0x4>,
-			      <0x53500088 0x4>;
-			reg-names = "rev", "sysc", "syss";
-			ti,sysc-mask = <(SYSC_OMAP2_SOFTRESET |
-					 SYSC_OMAP2_AUTOIDLE)>;
-			ti,sysc-sidle = <SYSC_IDLE_FORCE>,
-					<SYSC_IDLE_NO>,
-					<SYSC_IDLE_SMART>,
-					<SYSC_IDLE_SMART_WKUP>;
-			ti,syss-mask = <1>;
-			/* Domains (P, C): per_pwrdm, l3_clkdm */
-			clocks = <&l3_clkctrl AM3_L3_AES_CLKCTRL 0>;
-			clock-names = "fck";
-			#address-cells = <1>;
-			#size-cells = <1>;
-			ranges = <0x0 0x53500000 0x1000>;
-
-			aes: aes@0 {
-				compatible = "ti,omap4-aes";
-				reg = <0 0xa0>;
-				interrupts = <103>;
-				dmas = <&edma 6 0>,
-				       <&edma 5 0>;
-				dma-names = "tx", "rx";
-			};
 		};
 
 		target-module@56000000 {
@@ -552,7 +520,6 @@
 			 * Closed source PowerVR driver, no child device
 			 * binding or driver in mainline
 			 */
->>>>>>> a832eb20
 		};
 	};
 };
