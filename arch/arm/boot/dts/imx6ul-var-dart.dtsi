--- conflicted
+++ resolved
@@ -677,10 +677,6 @@
 				MX6UL_PAD_JTAG_TMS__CCM_CLKO1		0x17088
 			>;
 		};
-<<<<<<< HEAD
-=======
-
-
->>>>>>> e0f466b2
-	};
-};
+
+	};
+};
