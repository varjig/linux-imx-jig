--- conflicted
+++ resolved
@@ -75,8 +75,6 @@
 	return pte;
 }
 
-<<<<<<< HEAD
-=======
 #define ptep_set_numa ptep_set_numa
 static inline void ptep_set_numa(struct mm_struct *mm, unsigned long addr,
 				 pte_t *ptep)
@@ -88,15 +86,12 @@
 	return;
 }
 
->>>>>>> e3703f8c
 #define pmd_numa pmd_numa
 static inline int pmd_numa(pmd_t pmd)
 {
 	return pte_numa(pmd_pte(pmd));
 }
 
-<<<<<<< HEAD
-=======
 #define pmdp_set_numa pmdp_set_numa
 static inline void pmdp_set_numa(struct mm_struct *mm, unsigned long addr,
 				 pmd_t *pmdp)
@@ -108,7 +103,6 @@
 	return;
 }
 
->>>>>>> e3703f8c
 #define pmd_mknonnuma pmd_mknonnuma
 static inline pmd_t pmd_mknonnuma(pmd_t pmd)
 {
