--- conflicted
+++ resolved
@@ -4686,7 +4686,6 @@
 		return -EBUSY;
 
 	/*
-<<<<<<< HEAD
 	 * Make sure there's no live children.  We can't test ->children
 	 * emptiness as dead children linger on it while being destroyed;
 	 * otherwise, "rmdir parent/child parent" may fail with -EBUSY.
@@ -4703,24 +4702,9 @@
 		return -EBUSY;
 
 	/*
-	 * Block new css_tryget() by killing css refcnts.  cgroup core
-	 * guarantees that, by the time ->css_offline() is invoked, no new
-	 * css reference will be given out via css_tryget().  We can't
-	 * simply call percpu_ref_kill() and proceed to offlining css's
-	 * because percpu_ref_kill() doesn't guarantee that the ref is seen
-	 * as killed on all CPUs on return.
-	 *
-	 * Use percpu_ref_kill_and_confirm() to get notifications as each
-	 * css is confirmed to be seen as killed on all CPUs.  The
-	 * notification callback keeps track of the number of css's to be
-	 * killed and schedules cgroup_offline_fn() to perform the rest of
-	 * destruction once the percpu refs of all css's are confirmed to
-	 * be killed.
-=======
 	 * Initiate massacre of all css's.  cgroup_destroy_css_killed()
 	 * will be invoked to perform the rest of destruction once the
 	 * percpu refs of all css's are confirmed to be killed.
->>>>>>> d1625964
 	 */
 	for_each_root_subsys(cgrp->root, ss)
 		kill_css(cgroup_css(cgrp, ss));
