--- conflicted
+++ resolved
@@ -18,23 +18,6 @@
 #include <sound/atmel-ac97c.h>
 #include <linux/serial.h>
 #include <linux/platform_data/macb.h>
-
-<<<<<<< HEAD
-/*
- * at91: 6 USARTs and one DBGU port (SAM9260)
- * avr32: 4
- */
-#define ATMEL_MAX_UART	7
-=======
- /* USB Device */
-struct at91_udc_data {
-	int	vbus_pin;		/* high == host powering us */
-	u8	vbus_active_low;	/* vbus polarity */
-	u8	vbus_polled;		/* Use polling, not interrupt */
-	int	pullup_pin;		/* active == D+ pulled up */
-	u8	pullup_active_low;	/* true == pullup_pin is active low */
-};
->>>>>>> e052c6d1
 
  /* Compact Flash */
 struct at91_cf_data {
