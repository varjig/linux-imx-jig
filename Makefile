--- conflicted
+++ resolved
@@ -2,11 +2,7 @@
 VERSION = 5
 PATCHLEVEL = 3
 SUBLEVEL = 0
-<<<<<<< HEAD
-EXTRAVERSION = -rc2
-=======
 EXTRAVERSION = -rc4
->>>>>>> 92f35b75
 NAME = Bobtail Squid
 
 # *DOCUMENTATION*
@@ -850,11 +846,7 @@
 KBUILD_CFLAGS += -Wdeclaration-after-statement
 
 # Warn about unmarked fall-throughs in switch statement.
-<<<<<<< HEAD
-KBUILD_CFLAGS += $(call cc-option,-Wimplicit-fallthrough=3,)
-=======
 KBUILD_CFLAGS += $(call cc-option,-Wimplicit-fallthrough,)
->>>>>>> 92f35b75
 
 # Variable Length Arrays (VLAs) should not be used anywhere in the kernel
 KBUILD_CFLAGS += -Wvla
