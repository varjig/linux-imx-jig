--- conflicted
+++ resolved
@@ -17,16 +17,14 @@
 	  Controller Unit SoC info module, it will provide the SoC info
 	  like SoC family, ID and revision etc.
 
-<<<<<<< HEAD
-config IMX8M_BUSFREQ
-	bool "i.MX8M busfreq"
-	depends on ARCH_MXC && ARM64
-
-=======
 config IMX8M_PM_DOMAINS
 	bool "i.MX8M PM domains"
 	depends on ARCH_MXC || (COMPILE_TEST && OF)
 	depends on PM
 	select PM_GENERIC_DOMAINS
->>>>>>> e09f1585
+
+config IMX8M_BUSFREQ
+	bool "i.MX8M busfreq"
+	depends on ARCH_MXC && ARM64
+
 endmenu