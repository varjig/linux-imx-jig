/*
 * userspace interface for pi433 radio module
 *
 * Pi433 is a 433MHz radio module for the Raspberry Pi.
 * It is based on the HopeRf Module RFM69CW. Therefore inside of this
 * driver, you'll find an abstraction of the rf69 chip.
 *
 * If needed, this driver could be extended, to also support other
 * devices, basing on HopeRfs rf69.
 *
 * The driver can also be extended, to support other modules of
 * HopeRf with a similar interace - e. g. RFM69HCW, RFM12, RFM95, ...
 *
 * Copyright (C) 2016 Wolf-Entwicklungen
 *	Marcus Wolf <linux@wolf-entwicklungen.de>
 *
 * This program is free software; you can redistribute it and/or modify
 * it under the terms of the GNU General Public License as published by
 * the Free Software Foundation; either version 2 of the License, or
 * (at your option) any later version.
 *
 * This program is distributed in the hope that it will be useful,
 * but WITHOUT ANY WARRANTY; without even the implied warranty of
 * MERCHANTABILITY or FITNESS FOR A PARTICULAR PURPOSE.  See the
 * GNU General Public License for more details.
 */

#undef DEBUG

#include <linux/init.h>
#include <linux/module.h>
#include <linux/idr.h>
#include <linux/ioctl.h>
#include <linux/uaccess.h>
#include <linux/fs.h>
#include <linux/device.h>
#include <linux/cdev.h>
#include <linux/err.h>
#include <linux/kfifo.h>
#include <linux/errno.h>
#include <linux/mutex.h>
#include <linux/of.h>
#include <linux/of_device.h>
#include <linux/interrupt.h>
#include <linux/irq.h>
#include <linux/gpio/consumer.h>
#include <linux/kthread.h>
#include <linux/wait.h>
#include <linux/spi/spi.h>
#ifdef CONFIG_COMPAT
#include <asm/compat.h>
#endif

#include "pi433_if.h"
#include "rf69.h"


#define N_PI433_MINORS			(1U << MINORBITS) /*32*/	/* ... up to 256 */
#define MAX_MSG_SIZE			900	/* min: FIFO_SIZE! */
#define MSG_FIFO_SIZE			65536   /* 65536 = 2^16  */
#define NUM_DIO				2

static dev_t pi433_dev;
static DEFINE_IDR(pi433_idr);
static DEFINE_MUTEX(minor_lock); /* Protect idr accesses */

static struct class *pi433_class; /* mainly for udev to create /dev/pi433 */

/* tx config is instance specific
 * so with each open a new tx config struct is needed
 */
/* rx config is device specific
 * so we have just one rx config, ebedded in device struct
 */
struct pi433_device {
	/* device handling related values */
	dev_t			devt;
	int			minor;
	struct device		*dev;
	struct cdev		*cdev;
	struct spi_device	*spi;
	unsigned		users;

	/* irq related values */
	struct gpio_desc	*gpiod[NUM_DIO];
	int			irq_num[NUM_DIO];
	u8			irq_state[NUM_DIO];

	/* tx related values */
	STRUCT_KFIFO_REC_1(MSG_FIFO_SIZE) tx_fifo;
	struct mutex		tx_fifo_lock; // TODO: check, whether necessary or obsolete
	struct task_struct	*tx_task_struct;
	wait_queue_head_t	tx_wait_queue;
	u8			free_in_fifo;
	char			buffer[MAX_MSG_SIZE];

	/* rx related values */
	struct pi433_rx_cfg	rx_cfg;
	u8			*rx_buffer;
	unsigned int		rx_buffer_size;
	u32			rx_bytes_to_drop;
	u32			rx_bytes_dropped;
	unsigned int		rx_position;
	struct mutex		rx_lock;
	wait_queue_head_t	rx_wait_queue;

	/* fifo wait queue */
	struct task_struct	*fifo_task_struct;
	wait_queue_head_t	fifo_wait_queue;

	/* flags */
	bool			rx_active;
	bool			tx_active;
	bool			interrupt_rx_allowed;
};

struct pi433_instance {
	struct pi433_device	*device;
	struct pi433_tx_cfg	tx_cfg;
};

/*-------------------------------------------------------------------------*/

/* macro for checked access of registers of radio module */
#define SET_CHECKED(retval) \
	if (retval < 0) \
		return retval;

/*-------------------------------------------------------------------------*/

/* GPIO interrupt handlers */
static irqreturn_t DIO0_irq_handler(int irq, void *dev_id)
{
	struct pi433_device *device = dev_id;

	if      (device->irq_state[DIO0] == DIO_PacketSent)
	{
		device->free_in_fifo = FIFO_SIZE;
		dev_dbg(device->dev, "DIO0 irq: Packet sent\n");
		wake_up_interruptible(&device->fifo_wait_queue);
	}
	else if (device->irq_state[DIO0] == DIO_Rssi_DIO0)
	{
		dev_dbg(device->dev, "DIO0 irq: RSSI level over threshold\n");
		wake_up_interruptible(&device->rx_wait_queue);
	}
	else if (device->irq_state[DIO0] == DIO_PayloadReady)
	{
		dev_dbg(device->dev, "DIO0 irq: PayloadReady\n");
		device->free_in_fifo = 0;
		wake_up_interruptible(&device->fifo_wait_queue);
	}

	return IRQ_HANDLED;
}

static irqreturn_t DIO1_irq_handler(int irq, void *dev_id)
{
	struct pi433_device *device = dev_id;

	if      (device->irq_state[DIO1] == DIO_FifoNotEmpty_DIO1)
	{
		device->free_in_fifo = FIFO_SIZE;
	}
	else if (device->irq_state[DIO1] == DIO_FifoLevel)
	{
		if (device->rx_active)	device->free_in_fifo = FIFO_THRESHOLD - 1;
		else			device->free_in_fifo = FIFO_SIZE - FIFO_THRESHOLD - 1;
	}
	dev_dbg(device->dev,
		"DIO1 irq: %d bytes free in fifo\n", device->free_in_fifo);
	wake_up_interruptible(&device->fifo_wait_queue);

	return IRQ_HANDLED;
}

/*-------------------------------------------------------------------------*/

static int
rf69_set_rx_cfg(struct pi433_device *dev, struct pi433_rx_cfg *rx_cfg)
{
	int ret;
	int payload_length;

	/* receiver config */
	SET_CHECKED(rf69_set_frequency	(dev->spi, rx_cfg->frequency));
	SET_CHECKED(rf69_set_bit_rate	(dev->spi, rx_cfg->bit_rate));
	SET_CHECKED(rf69_set_modulation	(dev->spi, rx_cfg->modulation));
	SET_CHECKED(rf69_set_antenna_impedance	 (dev->spi, rx_cfg->antenna_impedance));
	SET_CHECKED(rf69_set_rssi_threshold	 (dev->spi, rx_cfg->rssi_threshold));
	SET_CHECKED(rf69_set_ook_threshold_dec	 (dev->spi, rx_cfg->thresholdDecrement));
	SET_CHECKED(rf69_set_bandwidth 		 (dev->spi, rx_cfg->bw_mantisse, rx_cfg->bw_exponent));
	SET_CHECKED(rf69_set_bandwidth_during_afc(dev->spi, rx_cfg->bw_mantisse, rx_cfg->bw_exponent));
	SET_CHECKED(rf69_set_dagc 		 (dev->spi, rx_cfg->dagc));

	dev->rx_bytes_to_drop = rx_cfg->bytes_to_drop;

	/* packet config */
	/* enable */
	SET_CHECKED(rf69_set_sync_enable(dev->spi, rx_cfg->enable_sync));
	if (rx_cfg->enable_sync == optionOn)
	{
		SET_CHECKED(rf69_set_fifo_fill_condition(dev->spi, afterSyncInterrupt));
	}
	else
	{
		SET_CHECKED(rf69_set_fifo_fill_condition(dev->spi, always));
	}
	if (rx_cfg->enable_length_byte == optionOn) {
		ret = rf69_set_packet_format(dev->spi, packetLengthVar);
		if (ret < 0)
			return ret;
	} else {
		ret = rf69_set_packet_format(dev->spi, packetLengthFix);
		if (ret < 0)
			return ret;
	}
	SET_CHECKED(rf69_set_adressFiltering(dev->spi, rx_cfg->enable_address_filtering));
	SET_CHECKED(rf69_set_crc_enable	    (dev->spi, rx_cfg->enable_crc));

	/* lengths */
	SET_CHECKED(rf69_set_sync_size(dev->spi, rx_cfg->sync_length));
	if (rx_cfg->enable_length_byte == optionOn)
	{
		SET_CHECKED(rf69_set_payload_length(dev->spi, 0xff));
	}
	else if (rx_cfg->fixed_message_length != 0)
	{
		payload_length = rx_cfg->fixed_message_length;
		if (rx_cfg->enable_length_byte  == optionOn) payload_length++;
		if (rx_cfg->enable_address_filtering != filteringOff) payload_length++;
		SET_CHECKED(rf69_set_payload_length(dev->spi, payload_length));
	}
	else
	{
		SET_CHECKED(rf69_set_payload_length(dev->spi, 0));
	}

	/* values */
	if (rx_cfg->enable_sync == optionOn)
	{
		SET_CHECKED(rf69_set_sync_values(dev->spi, rx_cfg->sync_pattern));
	}
	if (rx_cfg->enable_address_filtering != filteringOff)
	{
		SET_CHECKED(rf69_set_node_address     (dev->spi, rx_cfg->node_address));
		SET_CHECKED(rf69_set_broadcast_address(dev->spi, rx_cfg->broadcast_address));
	}

	return 0;
}

static int
rf69_set_tx_cfg(struct pi433_device *dev, struct pi433_tx_cfg *tx_cfg)
{
	int ret;

	SET_CHECKED(rf69_set_frequency	(dev->spi, tx_cfg->frequency));
	SET_CHECKED(rf69_set_bit_rate	(dev->spi, tx_cfg->bit_rate));
	SET_CHECKED(rf69_set_modulation	(dev->spi, tx_cfg->modulation));
	SET_CHECKED(rf69_set_deviation	(dev->spi, tx_cfg->dev_frequency));
	SET_CHECKED(rf69_set_pa_ramp	(dev->spi, tx_cfg->pa_ramp));
	SET_CHECKED(rf69_set_modulation_shaping(dev->spi, tx_cfg->modShaping));
	SET_CHECKED(rf69_set_tx_start_condition(dev->spi, tx_cfg->tx_start_condition));

	/* packet format enable */
	if (tx_cfg->enable_preamble == optionOn)
	{
		SET_CHECKED(rf69_set_preamble_length(dev->spi, tx_cfg->preamble_length));
	}
	else
	{
		SET_CHECKED(rf69_set_preamble_length(dev->spi, 0));
	}
	SET_CHECKED(rf69_set_sync_enable  (dev->spi, tx_cfg->enable_sync));
	if (tx_cfg->enable_length_byte == optionOn) {
		ret = rf69_set_packet_format(dev->spi, packetLengthVar);
		if (ret < 0)
			return ret;
	} else {
		ret = rf69_set_packet_format(dev->spi, packetLengthFix);
		if (ret < 0)
			return ret;
	}
	SET_CHECKED(rf69_set_crc_enable	  (dev->spi, tx_cfg->enable_crc));

	/* configure sync, if enabled */
	if (tx_cfg->enable_sync == optionOn) {
		SET_CHECKED(rf69_set_sync_size(dev->spi, tx_cfg->sync_length));
		SET_CHECKED(rf69_set_sync_values(dev->spi, tx_cfg->sync_pattern));
	}

	return 0;
}

/*-------------------------------------------------------------------------*/

static int
pi433_start_rx(struct pi433_device *dev)
{
	int retval;

	/* return without action, if no pending read request */
	if (!dev->rx_active)
		return 0;

	/* setup for receiving */
	retval = rf69_set_rx_cfg(dev, &dev->rx_cfg);
	if (retval) return retval;

	/* setup rssi irq */
	SET_CHECKED(rf69_set_dio_mapping(dev->spi, DIO0, DIO_Rssi_DIO0));
	dev->irq_state[DIO0] = DIO_Rssi_DIO0;
	irq_set_irq_type(dev->irq_num[DIO0], IRQ_TYPE_EDGE_RISING);

	/* setup fifo level interrupt */
	SET_CHECKED(rf69_set_fifo_threshold(dev->spi, FIFO_SIZE - FIFO_THRESHOLD));
	SET_CHECKED(rf69_set_dio_mapping(dev->spi, DIO1, DIO_FifoLevel));
	dev->irq_state[DIO1] = DIO_FifoLevel;
	irq_set_irq_type(dev->irq_num[DIO1], IRQ_TYPE_EDGE_RISING);

	/* set module to receiving mode */
	SET_CHECKED(rf69_set_mode(dev->spi, receive));

	return 0;
}


/*-------------------------------------------------------------------------*/

static int
pi433_receive(void *data)
{
	struct pi433_device *dev = data;
	struct spi_device *spi = dev->spi; /* needed for SET_CHECKED */
	int bytes_to_read, bytes_total;
	int retval;

	dev->interrupt_rx_allowed = false;

	/* wait for any tx to finish */
	dev_dbg(dev->dev,"rx: going to wait for any tx to finish");
	retval = wait_event_interruptible(dev->rx_wait_queue, !dev->tx_active);
	if(retval) /* wait was interrupted */
	{
		dev->interrupt_rx_allowed = true;
		wake_up_interruptible(&dev->tx_wait_queue);
		return retval;
	}

	/* prepare status vars */
	dev->free_in_fifo = FIFO_SIZE;
	dev->rx_position = 0;
	dev->rx_bytes_dropped = 0;

	/* setup radio module to listen for something "in the air" */
	retval = pi433_start_rx(dev);
	if (retval)
		return retval;

	/* now check RSSI, if low wait for getting high (RSSI interrupt) */
	while ( !rf69_get_flag(dev->spi, rssiExceededThreshold) )
	{
		/* allow tx to interrupt us while waiting for high RSSI */
		dev->interrupt_rx_allowed = true;
		wake_up_interruptible(&dev->tx_wait_queue);

		/* wait for RSSI level to become high */
		dev_dbg(dev->dev, "rx: going to wait for high RSSI level");
		retval = wait_event_interruptible(dev->rx_wait_queue,
			                          rf69_get_flag(dev->spi,
		                                                rssiExceededThreshold));
		if (retval) goto abort; /* wait was interrupted */
		dev->interrupt_rx_allowed = false;

		/* cross check for ongoing tx */
		if (!dev->tx_active) break;
	}

	/* configure payload ready irq */
	SET_CHECKED(rf69_set_dio_mapping(spi, DIO0, DIO_PayloadReady));
	dev->irq_state[DIO0] = DIO_PayloadReady;
	irq_set_irq_type(dev->irq_num[DIO0], IRQ_TYPE_EDGE_RISING);

	/* fixed or unlimited length? */
	if (dev->rx_cfg.fixed_message_length != 0)
	{
		if (dev->rx_cfg.fixed_message_length > dev->rx_buffer_size)
		{
			retval = -1;
			goto abort;
		}
		bytes_total = dev->rx_cfg.fixed_message_length;
		dev_dbg(dev->dev,"rx: msg len set to %d by fixed length", bytes_total);
	}
	else
	{
		bytes_total = dev->rx_buffer_size;
		dev_dbg(dev->dev, "rx: msg len set to %d as requested by read", bytes_total);
	}

	/* length byte enabled? */
	if (dev->rx_cfg.enable_length_byte == optionOn)
	{
		retval = wait_event_interruptible(dev->fifo_wait_queue,
						  dev->free_in_fifo < FIFO_SIZE);
		if (retval) goto abort; /* wait was interrupted */

		rf69_read_fifo(spi, (u8 *)&bytes_total, 1);
		if (bytes_total > dev->rx_buffer_size) {
			retval = -1;
			goto abort;
		}
		dev->free_in_fifo++;
		dev_dbg(dev->dev, "rx: msg len reset to %d due to length byte", bytes_total);
	}

	/* address byte enabled? */
	if (dev->rx_cfg.enable_address_filtering != filteringOff)
	{
		u8 dummy;

		bytes_total--;

		retval = wait_event_interruptible(dev->fifo_wait_queue,
						  dev->free_in_fifo < FIFO_SIZE);
		if (retval) goto abort; /* wait was interrupted */

		rf69_read_fifo(spi, &dummy, 1);
		dev->free_in_fifo++;
		dev_dbg(dev->dev, "rx: address byte stripped off");
	}

	/* get payload */
	while (dev->rx_position < bytes_total)
	{
		if ( !rf69_get_flag(dev->spi, payloadReady) )
		{
			retval = wait_event_interruptible(dev->fifo_wait_queue,
							  dev->free_in_fifo < FIFO_SIZE);
			if (retval) goto abort; /* wait was interrupted */
		}

		/* need to drop bytes or acquire? */
		if (dev->rx_bytes_to_drop > dev->rx_bytes_dropped)
			bytes_to_read = dev->rx_bytes_to_drop - dev->rx_bytes_dropped;
		else
			bytes_to_read = bytes_total - dev->rx_position;


		/* access the fifo */
		if (bytes_to_read > FIFO_SIZE - dev->free_in_fifo)
			bytes_to_read = FIFO_SIZE - dev->free_in_fifo;
		retval = rf69_read_fifo(spi,
					&dev->rx_buffer[dev->rx_position],
					bytes_to_read);
		if (retval) goto abort; /* read failed */
		dev->free_in_fifo += bytes_to_read;

		/* adjust status vars */
		if (dev->rx_bytes_to_drop > dev->rx_bytes_dropped)
			dev->rx_bytes_dropped += bytes_to_read;
		else
			dev->rx_position += bytes_to_read;
	}


	/* rx done, wait was interrupted or error occurred */
abort:
	dev->interrupt_rx_allowed = true;
	SET_CHECKED(rf69_set_mode(dev->spi, standby));
	wake_up_interruptible(&dev->tx_wait_queue);

	if (retval)
		return retval;
	else
		return bytes_total;
}

static int
pi433_tx_thread(void *data)
{
	struct pi433_device *device = data;
	struct spi_device *spi = device->spi; /* needed for SET_CHECKED */
	struct pi433_tx_cfg tx_cfg;
	u8     *buffer = device->buffer;
	size_t size;
	bool   rx_interrupted = false;
	int    position, repetitions;
	int    retval;

	while (1)
	{
		/* wait for fifo to be populated or for request to terminate*/
		dev_dbg(device->dev, "thread: going to wait for new messages");
		wait_event_interruptible(device->tx_wait_queue,
					 ( !kfifo_is_empty(&device->tx_fifo) ||
					    kthread_should_stop() ));
		if ( kthread_should_stop() )
			return 0;

		/* get data from fifo in the following order:
		 * - tx_cfg
		 * - size of message
		 * - message
		 */
		mutex_lock(&device->tx_fifo_lock);

		retval = kfifo_out(&device->tx_fifo, &tx_cfg, sizeof(tx_cfg));
		if (retval != sizeof(tx_cfg)) {
			dev_dbg(device->dev, "reading tx_cfg from fifo failed: got %d byte(s), expected %d", retval, (unsigned int)sizeof(tx_cfg) );
			mutex_unlock(&device->tx_fifo_lock);
			continue;
		}

		retval = kfifo_out(&device->tx_fifo, &size, sizeof(size_t));
		if (retval != sizeof(size_t)) {
			dev_dbg(device->dev, "reading msg size from fifo failed: got %d, expected %d", retval, (unsigned int)sizeof(size_t) );
			mutex_unlock(&device->tx_fifo_lock);
			continue;
		}

		/* use fixed message length, if requested */
		if (tx_cfg.fixed_message_length != 0)
			size = tx_cfg.fixed_message_length;

		/* increase size, if len byte is requested */
		if (tx_cfg.enable_length_byte == optionOn)
			size++;

		/* increase size, if adr byte is requested */
		if (tx_cfg.enable_address_byte == optionOn)
			size++;

		/* prime buffer */
		memset(buffer, 0, size);
		position = 0;

		/* add length byte, if requested */
		if (tx_cfg.enable_length_byte  == optionOn)
			buffer[position++] = size-1; /* according to spec length byte itself must be excluded from the length calculation */

		/* add adr byte, if requested */
		if (tx_cfg.enable_address_byte == optionOn)
			buffer[position++] = tx_cfg.address_byte;

		/* finally get message data from fifo */
		retval = kfifo_out(&device->tx_fifo, &buffer[position], sizeof(buffer)-position );
		dev_dbg(device->dev, "read %d message byte(s) from fifo queue.", retval);
		mutex_unlock(&device->tx_fifo_lock);

		/* if rx is active, we need to interrupt the waiting for
		 * incoming telegrams, to be able to send something.
		 * We are only allowed, if currently no reception takes
		 * place otherwise we need to  wait for the incoming telegram
		 * to finish
		 */
		wait_event_interruptible(device->tx_wait_queue,
					 !device->rx_active ||
					  device->interrupt_rx_allowed == true);

		/* prevent race conditions
		 * irq will be reenabled after tx config is set
		 */
		disable_irq(device->irq_num[DIO0]);
		device->tx_active = true;

		if (device->rx_active && rx_interrupted == false)
		{
			/* rx is currently waiting for a telegram;
			 * we need to set the radio module to standby
			 */
			SET_CHECKED(rf69_set_mode(device->spi, standby));
			rx_interrupted = true;
		}

		/* clear fifo, set fifo threshold, set payload length */
		SET_CHECKED(rf69_set_mode(spi, standby)); /* this clears the fifo */
		SET_CHECKED(rf69_set_fifo_threshold(spi, FIFO_THRESHOLD));
		if (tx_cfg.enable_length_byte == optionOn)
		{
			SET_CHECKED(rf69_set_payload_length(spi, size * tx_cfg.repetitions));
		}
		else
		{
			SET_CHECKED(rf69_set_payload_length(spi, 0));
		}

		/* configure the rf chip */
		rf69_set_tx_cfg(device, &tx_cfg);

		/* enable fifo level interrupt */
		SET_CHECKED(rf69_set_dio_mapping(spi, DIO1, DIO_FifoLevel));
		device->irq_state[DIO1] = DIO_FifoLevel;
		irq_set_irq_type(device->irq_num[DIO1], IRQ_TYPE_EDGE_FALLING);

		/* enable packet sent interrupt */
		SET_CHECKED(rf69_set_dio_mapping(spi, DIO0, DIO_PacketSent));
		device->irq_state[DIO0] = DIO_PacketSent;
		irq_set_irq_type(device->irq_num[DIO0], IRQ_TYPE_EDGE_RISING);
		enable_irq(device->irq_num[DIO0]); /* was disabled by rx active check */

		/* enable transmission */
		SET_CHECKED(rf69_set_mode(spi, transmit));

		/* transfer this msg (and repetitions) to chip fifo */
		device->free_in_fifo = FIFO_SIZE;
		position = 0;
		repetitions = tx_cfg.repetitions;
		while( (repetitions > 0) && (size > position) )
		{
			if ( (size - position) > device->free_in_fifo)
			{	/* msg to big for fifo - take a part */
				int temp = device->free_in_fifo;
				device->free_in_fifo = 0;
				rf69_write_fifo(spi,
				                &buffer[position],
				                temp);
				position +=temp;
			}
			else
			{	/* msg fits into fifo - take all */
				device->free_in_fifo -= size;
				repetitions--;
				rf69_write_fifo(spi,
						&buffer[position],
						(size - position) );
				position = 0; /* reset for next repetition */
			}

			retval = wait_event_interruptible(device->fifo_wait_queue,
							  device->free_in_fifo > 0);
			if (retval) { printk("ABORT\n"); goto abort; }
		}

		/* we are done. Wait for packet to get sent */
		dev_dbg(device->dev, "thread: wait for packet to get sent/fifo to be empty");
		wait_event_interruptible(device->fifo_wait_queue,
					 device->free_in_fifo == FIFO_SIZE ||
					 kthread_should_stop() );
		if ( kthread_should_stop() )	printk("ABORT\n");


		/* STOP_TRANSMISSION */
		dev_dbg(device->dev, "thread: Packet sent. Set mode to stby.");
		SET_CHECKED(rf69_set_mode(spi, standby));

		/* everything sent? */
		if (kfifo_is_empty(&device->tx_fifo)) {
abort:
			if (rx_interrupted)
			{
				rx_interrupted = false;
				pi433_start_rx(device);
			}
			device->tx_active = false;
			wake_up_interruptible(&device->rx_wait_queue);
		}
	}
}

/*-------------------------------------------------------------------------*/

static ssize_t
pi433_read(struct file *filp, char __user *buf, size_t size, loff_t *f_pos)
{
	struct pi433_instance	*instance;
	struct pi433_device	*device;
	int			bytes_received;
	ssize_t			retval;

	/* check, whether internal buffer is big enough for requested size */
	if (size > MAX_MSG_SIZE)
		return -EMSGSIZE;

	instance = filp->private_data;
	device = instance->device;

	/* just one read request at a time */
	mutex_lock(&device->rx_lock);
	if (device->rx_active)
	{
		mutex_unlock(&device->rx_lock);
		return -EAGAIN;
	}
	else
	{
		device->rx_active = true;
		mutex_unlock(&device->rx_lock);
	}

	/* start receiving */
	/* will block until something was received*/
	device->rx_buffer_size = size;
	bytes_received = pi433_receive(device);

	/* release rx */
	mutex_lock(&device->rx_lock);
	device->rx_active = false;
	mutex_unlock(&device->rx_lock);

	/* if read was successful copy to user space*/
	if (bytes_received > 0) {
		retval = copy_to_user(buf, device->rx_buffer, bytes_received);
		if (retval)
			return -EFAULT;
	}

	return bytes_received;
}


static ssize_t
pi433_write(struct file *filp, const char __user *buf,
		size_t count, loff_t *f_pos)
{
	struct pi433_instance	*instance;
	struct pi433_device	*device;
	int                     copied, retval;

	instance = filp->private_data;
	device = instance->device;

	/* check, whether internal buffer (tx thread) is big enough for requested size */
	if (count > MAX_MSG_SIZE)
		return -EMSGSIZE;

	/* write the following sequence into fifo:
	 * - tx_cfg
	 * - size of message
	 * - message
	 */
	mutex_lock(&device->tx_fifo_lock);
	retval = kfifo_in(&device->tx_fifo, &instance->tx_cfg, sizeof(instance->tx_cfg));
	if ( retval != sizeof(instance->tx_cfg) )
		goto abort;

	retval = kfifo_in (&device->tx_fifo, &count, sizeof(size_t));
	if ( retval != sizeof(size_t) )
		goto abort;

	retval = kfifo_from_user(&device->tx_fifo, buf, count, &copied);
	if (retval || copied != count)
		goto abort;

	mutex_unlock(&device->tx_fifo_lock);

	/* start transfer */
	wake_up_interruptible(&device->tx_wait_queue);
	dev_dbg(device->dev, "write: generated new msg with %d bytes.", copied);

	return 0;

abort:
	dev_dbg(device->dev, "write to fifo failed: 0x%x", retval);
	kfifo_reset(&device->tx_fifo); // TODO: maybe find a solution, not to discard already stored, valid entries
	mutex_unlock(&device->tx_fifo_lock);
	return -EAGAIN;
}


static long
pi433_ioctl(struct file *filp, unsigned int cmd, unsigned long arg)
{
	int			retval = 0;
	struct pi433_instance	*instance;
	struct pi433_device	*device;
	void __user *argp = (void __user *)arg;

	/* Check type and command number */
	if (_IOC_TYPE(cmd) != PI433_IOC_MAGIC)
		return -ENOTTY;

	/* TODO? guard against device removal before, or while,
	 * we issue this ioctl. --> device_get()
	 */
	instance = filp->private_data;
	device = instance->device;

	if (device == NULL)
		return -ESHUTDOWN;

	switch (cmd) {
	case PI433_IOC_RD_TX_CFG:
<<<<<<< HEAD
		tmp = _IOC_SIZE(cmd);
		if ((tmp == 0) || ((tmp % sizeof(struct pi433_tx_cfg)) != 0)) {
			retval = -EINVAL;
			break;
		}

		if (__copy_to_user((void __user *)arg,
				    &instance->tx_cfg,
				    tmp))
		{
			retval = -EFAULT;
			break;
		}

		break;
	case PI433_IOC_WR_TX_CFG:
		tmp = _IOC_SIZE(cmd);
		if ((tmp == 0) || ((tmp % sizeof(struct pi433_tx_cfg)) != 0)) {
			retval = -EINVAL;
			break;
		}

		if (__copy_from_user(&instance->tx_cfg,
				     (void __user *)arg,
				     tmp))
		{
			retval = -EFAULT;
			break;
		}

=======
		if (copy_to_user(argp, &instance->tx_cfg,
					sizeof(struct pi433_tx_cfg)))
			return -EFAULT;
		break;
	case PI433_IOC_WR_TX_CFG:
		if (copy_from_user(&instance->tx_cfg, argp,
					sizeof(struct pi433_tx_cfg)))
			return -EFAULT;
>>>>>>> 96271654
		break;
	case PI433_IOC_RD_RX_CFG:
		if (copy_to_user(argp, &device->rx_cfg,
					sizeof(struct pi433_rx_cfg)))
			return -EFAULT;
		break;
	case PI433_IOC_WR_RX_CFG:
		mutex_lock(&device->rx_lock);

		/* during pendig read request, change of config not allowed */
		if (device->rx_active) {
			mutex_unlock(&device->rx_lock);
			return -EAGAIN;
		}

		if (copy_from_user(&device->rx_cfg, argp,
					sizeof(struct pi433_rx_cfg))) {
			mutex_unlock(&device->rx_lock);
			return -EFAULT;
		}

		mutex_unlock(&device->rx_lock);
		break;
	default:
		retval = -EINVAL;
	}

	return retval;
}

#ifdef CONFIG_COMPAT
static long
pi433_compat_ioctl(struct file *filp, unsigned int cmd, unsigned long arg)
{
	return pi433_ioctl(filp, cmd, (unsigned long)compat_ptr(arg));
}
#else
#define pi433_compat_ioctl NULL
#endif /* CONFIG_COMPAT */

/*-------------------------------------------------------------------------*/

static int pi433_open(struct inode *inode, struct file *filp)
{
	struct pi433_device	*device;
	struct pi433_instance	*instance;

	mutex_lock(&minor_lock);
	device = idr_find(&pi433_idr, iminor(inode));
	mutex_unlock(&minor_lock);
	if (!device) {
		pr_debug("device: minor %d unknown.\n", iminor(inode));
		return -ENODEV;
	}

	if (!device->rx_buffer) {
		device->rx_buffer = kmalloc(MAX_MSG_SIZE, GFP_KERNEL);
		if (!device->rx_buffer) {
			dev_dbg(device->dev, "open/ENOMEM\n");
			return -ENOMEM;
		}
	}

	device->users++;
	instance = kzalloc(sizeof(*instance), GFP_KERNEL);
	if (!instance) {
		kfree(device->rx_buffer);
		device->rx_buffer = NULL;
		return -ENOMEM;
	}

	/* setup instance data*/
	instance->device = device;
	instance->tx_cfg.bit_rate = 4711;
	// TODO: fill instance->tx_cfg;

	/* instance data as context */
	filp->private_data = instance;
	nonseekable_open(inode, filp);

	return 0;
}

static int pi433_release(struct inode *inode, struct file *filp)
{
	struct pi433_instance	*instance;
	struct pi433_device	*device;

	instance = filp->private_data;
	device = instance->device;
	kfree(instance);
	filp->private_data = NULL;

	/* last close? */
	device->users--;

	if (!device->users) {
		kfree(device->rx_buffer);
		device->rx_buffer = NULL;
		if (device->spi == NULL)
			kfree(device);
	}

	return 0;
}


/*-------------------------------------------------------------------------*/

static int setup_GPIOs(struct pi433_device *device)
{
	char 	name[5];
	int	retval;
	int	i;
	const irq_handler_t DIO_irq_handler[NUM_DIO] = {
		DIO0_irq_handler,
		DIO1_irq_handler
	};

	for (i=0; i<NUM_DIO; i++)
	{
		/* "construct" name and get the gpio descriptor */
		snprintf(name, sizeof(name), "DIO%d", i);
		device->gpiod[i] = gpiod_get(&device->spi->dev, name, 0 /*GPIOD_IN*/);

		if (device->gpiod[i] == ERR_PTR(-ENOENT)) {
			dev_dbg(&device->spi->dev, "Could not find entry for %s. Ignoring.", name);
			continue;
		}

		if (device->gpiod[i] == ERR_PTR(-EBUSY))
			dev_dbg(&device->spi->dev, "%s is busy.", name);

		if ( IS_ERR(device->gpiod[i]) )
		{
			retval = PTR_ERR(device->gpiod[i]);
			/* release already allocated gpios */
			for (i--; i>=0; i--)
			{
				free_irq(device->irq_num[i], device);
				gpiod_put(device->gpiod[i]);
			}
			return retval;
		}


		/* configure the pin */
		gpiod_unexport(device->gpiod[i]);
		retval = gpiod_direction_input(device->gpiod[i]);
		if (retval) return retval;


		/* configure irq */
		device->irq_num[i] = gpiod_to_irq(device->gpiod[i]);
		if (device->irq_num[i] < 0) {
			device->gpiod[i] = ERR_PTR(-EINVAL);//(struct gpio_desc *)device->irq_num[i];
			return device->irq_num[i];
		}
		retval = request_irq(device->irq_num[i],
				     DIO_irq_handler[i],
				     0, /* flags */
				     name,
				     device);

		if (retval)
			return retval;

		dev_dbg(&device->spi->dev, "%s successfully configured", name);
	}

	return 0;
}

static void free_GPIOs(struct pi433_device *device)
{
	int i;

	for (i=0; i<NUM_DIO; i++)
	{
		/* check if gpiod is valid */
		if ( IS_ERR(device->gpiod[i]) )
			continue;

		free_irq(device->irq_num[i], device);
		gpiod_put(device->gpiod[i]);
	}
	return;
}

static int pi433_get_minor(struct pi433_device *device)
{
	int retval = -ENOMEM;

	mutex_lock(&minor_lock);
	retval = idr_alloc(&pi433_idr, device, 0, N_PI433_MINORS, GFP_KERNEL);
	if (retval >= 0) {
		device->minor = retval;
		retval = 0;
	} else if (retval == -ENOSPC) {
		dev_err(device->dev, "too many pi433 devices\n");
		retval = -EINVAL;
	}
	mutex_unlock(&minor_lock);
	return retval;
}

static void pi433_free_minor(struct pi433_device *dev)
{
	mutex_lock(&minor_lock);
	idr_remove(&pi433_idr, dev->minor);
	mutex_unlock(&minor_lock);
}
/*-------------------------------------------------------------------------*/

static const struct file_operations pi433_fops = {
	.owner =	THIS_MODULE,
	/* REVISIT switch to aio primitives, so that userspace
	 * gets more complete API coverage.  It'll simplify things
	 * too, except for the locking.
	 */
	.write =	pi433_write,
	.read =		pi433_read,
	.unlocked_ioctl = pi433_ioctl,
	.compat_ioctl = pi433_compat_ioctl,
	.open =		pi433_open,
	.release =	pi433_release,
	.llseek =	no_llseek,
};

/*-------------------------------------------------------------------------*/

static int pi433_probe(struct spi_device *spi)
{
	struct pi433_device	*device;
	int			retval;

	/* setup spi parameters */
	spi->mode = 0x00;
	spi->bits_per_word = 8;
	/* spi->max_speed_hz = 10000000;  1MHz already set by device tree overlay */

	retval = spi_setup(spi);
	if (retval)
	{
		dev_dbg(&spi->dev, "configuration of SPI interface failed!\n");
		return retval;
	}
	else
	{
		dev_dbg(&spi->dev,
			"spi interface setup: mode 0x%2x, %d bits per word, %dhz max speed",
			spi->mode, spi->bits_per_word, spi->max_speed_hz);
	}

	/* Ping the chip by reading the version register */
	retval = spi_w8r8(spi, 0x10);
	if (retval < 0)
		return retval;

	switch (retval) {
	case 0x24:
		dev_dbg(&spi->dev, "found pi433 (ver. 0x%x)", retval);
		break;
	default:
		dev_dbg(&spi->dev, "unknown chip version: 0x%x", retval);
		return -ENODEV;
	}

	/* Allocate driver data */
	device = kzalloc(sizeof(*device), GFP_KERNEL);
	if (!device)
		return -ENOMEM;

	/* Initialize the driver data */
	device->spi = spi;
	device->rx_active = false;
	device->tx_active = false;
	device->interrupt_rx_allowed = false;

	/* init wait queues */
	init_waitqueue_head(&device->tx_wait_queue);
	init_waitqueue_head(&device->rx_wait_queue);
	init_waitqueue_head(&device->fifo_wait_queue);

	/* init fifo */
	INIT_KFIFO(device->tx_fifo);

	/* init mutexes and locks */
	mutex_init(&device->tx_fifo_lock);
	mutex_init(&device->rx_lock);

	/* setup GPIO (including irq_handler) for the different DIOs */
	retval = setup_GPIOs(device);
	if (retval) {
		dev_dbg(&spi->dev, "setup of GPIOs failed");
		goto GPIO_failed;
	}

	/* setup the radio module */
	SET_CHECKED(rf69_set_mode		(spi, standby));
	SET_CHECKED(rf69_set_data_mode		(spi, packet));
	SET_CHECKED(rf69_set_amplifier_0	(spi, optionOn));
	SET_CHECKED(rf69_set_amplifier_1	(spi, optionOff));
	SET_CHECKED(rf69_set_amplifier_2	(spi, optionOff));
	SET_CHECKED(rf69_set_output_power_level	(spi, 13));
	SET_CHECKED(rf69_set_antenna_impedance	(spi, fiftyOhm));

	/* start tx thread */
	device->tx_task_struct = kthread_run(pi433_tx_thread,
					     device,
					     "pi433_tx_task");
	if (IS_ERR(device->tx_task_struct)) {
		dev_dbg(device->dev, "start of send thread failed");
		goto send_thread_failed;
	}

	/* determ minor number */
	retval = pi433_get_minor(device);
	if (retval) {
		dev_dbg(device->dev, "get of minor number failed");
		goto minor_failed;
	}

	/* create device */
	device->devt = MKDEV(MAJOR(pi433_dev), device->minor);
	device->dev = device_create(pi433_class,
				    &spi->dev,
				    device->devt,
				    device,
				    "pi433");
	if (IS_ERR(device->dev)) {
		pr_err("pi433: device register failed\n");
		retval = PTR_ERR(device->dev);
		goto device_create_failed;
	}
	else {
		dev_dbg(device->dev,
			"created device for major %d, minor %d\n",
			MAJOR(pi433_dev),
			device->minor);
	}

	/* create cdev */
	device->cdev = cdev_alloc();
	device->cdev->owner = THIS_MODULE;
	cdev_init(device->cdev, &pi433_fops);
	retval = cdev_add(device->cdev, device->devt, 1);
	if (retval) {
		dev_dbg(device->dev, "register of cdev failed");
		goto cdev_failed;
	}

	/* spi setup */
	spi_set_drvdata(spi, device);

	return 0;

cdev_failed:
	device_destroy(pi433_class, device->devt);
device_create_failed:
	pi433_free_minor(device);
minor_failed:
	kthread_stop(device->tx_task_struct);
send_thread_failed:
	free_GPIOs(device);
GPIO_failed:
	kfree(device);

	return retval;
}

static int pi433_remove(struct spi_device *spi)
{
	struct pi433_device	*device = spi_get_drvdata(spi);

	/* free GPIOs */
	free_GPIOs(device);

	/* make sure ops on existing fds can abort cleanly */
	device->spi = NULL;

	kthread_stop(device->tx_task_struct);

	device_destroy(pi433_class, device->devt);

	cdev_del(device->cdev);

	pi433_free_minor(device);

	if (device->users == 0)
		kfree(device);

	return 0;
}

static const struct of_device_id pi433_dt_ids[] = {
	{ .compatible = "Smarthome-Wolf,pi433" },
	{},
};

MODULE_DEVICE_TABLE(of, pi433_dt_ids);

static struct spi_driver pi433_spi_driver = {
	.driver = {
		.name =		"pi433",
		.owner =	THIS_MODULE,
		.of_match_table = of_match_ptr(pi433_dt_ids),
	},
	.probe =	pi433_probe,
	.remove =	pi433_remove,

	/* NOTE:  suspend/resume methods are not necessary here.
	 * We don't do anything except pass the requests to/from
	 * the underlying controller.  The refrigerator handles
	 * most issues; the controller driver handles the rest.
	 */
};

/*-------------------------------------------------------------------------*/

static int __init pi433_init(void)
{
	int status;

	/* If MAX_MSG_SIZE is smaller then FIFO_SIZE, the driver won't
	 * work stable - risk of buffer overflow
	 */
	if (MAX_MSG_SIZE < FIFO_SIZE)
		return -EINVAL;

	/* Claim device numbers.  Then register a class
	 * that will key udev/mdev to add/remove /dev nodes.  Last, register
	 * Last, register the driver which manages those device numbers.
	 */
	status = alloc_chrdev_region(&pi433_dev, 0 /*firstminor*/, N_PI433_MINORS /*count*/, "pi433" /*name*/);
	if (status < 0)
		return status;

	pi433_class = class_create(THIS_MODULE, "pi433");
	if (IS_ERR(pi433_class)) {
		unregister_chrdev(MAJOR(pi433_dev), pi433_spi_driver.driver.name);
		return PTR_ERR(pi433_class);
	}

	status = spi_register_driver(&pi433_spi_driver);
	if (status < 0) {
		class_destroy(pi433_class);
		unregister_chrdev(MAJOR(pi433_dev), pi433_spi_driver.driver.name);
	}

	return status;
}

module_init(pi433_init);

static void __exit pi433_exit(void)
{
	spi_unregister_driver(&pi433_spi_driver);
	class_destroy(pi433_class);
	unregister_chrdev(MAJOR(pi433_dev), pi433_spi_driver.driver.name);
}
module_exit(pi433_exit);

MODULE_AUTHOR("Marcus Wolf, <linux@wolf-entwicklungen.de>");
MODULE_DESCRIPTION("Driver for Pi433");
MODULE_LICENSE("GPL");
MODULE_ALIAS("spi:pi433");<|MERGE_RESOLUTION|>--- conflicted
+++ resolved
@@ -782,38 +782,6 @@
 
 	switch (cmd) {
 	case PI433_IOC_RD_TX_CFG:
-<<<<<<< HEAD
-		tmp = _IOC_SIZE(cmd);
-		if ((tmp == 0) || ((tmp % sizeof(struct pi433_tx_cfg)) != 0)) {
-			retval = -EINVAL;
-			break;
-		}
-
-		if (__copy_to_user((void __user *)arg,
-				    &instance->tx_cfg,
-				    tmp))
-		{
-			retval = -EFAULT;
-			break;
-		}
-
-		break;
-	case PI433_IOC_WR_TX_CFG:
-		tmp = _IOC_SIZE(cmd);
-		if ((tmp == 0) || ((tmp % sizeof(struct pi433_tx_cfg)) != 0)) {
-			retval = -EINVAL;
-			break;
-		}
-
-		if (__copy_from_user(&instance->tx_cfg,
-				     (void __user *)arg,
-				     tmp))
-		{
-			retval = -EFAULT;
-			break;
-		}
-
-=======
 		if (copy_to_user(argp, &instance->tx_cfg,
 					sizeof(struct pi433_tx_cfg)))
 			return -EFAULT;
@@ -822,7 +790,6 @@
 		if (copy_from_user(&instance->tx_cfg, argp,
 					sizeof(struct pi433_tx_cfg)))
 			return -EFAULT;
->>>>>>> 96271654
 		break;
 	case PI433_IOC_RD_RX_CFG:
 		if (copy_to_user(argp, &device->rx_cfg,
