--- conflicted
+++ resolved
@@ -166,13 +166,8 @@
 static bool nvme_rdma_poll_queue(struct nvme_rdma_queue *queue)
 {
 	return nvme_rdma_queue_idx(queue) >
-<<<<<<< HEAD
-		queue->ctrl->ctrl.opts->nr_io_queues +
-		queue->ctrl->ctrl.opts->nr_write_queues;
-=======
 		queue->ctrl->io_queues[HCTX_TYPE_DEFAULT] +
 		queue->ctrl->io_queues[HCTX_TYPE_READ];
->>>>>>> f17b5f06
 }
 
 static inline size_t nvme_rdma_inline_data_size(struct nvme_rdma_queue *queue)
@@ -667,10 +662,6 @@
 	nr_io_queues = min_t(unsigned int, nr_io_queues,
 				ibdev->num_comp_vectors);
 
-<<<<<<< HEAD
-	nr_io_queues += min(opts->nr_write_queues, num_online_cpus());
-	nr_io_queues += min(opts->nr_poll_queues, num_online_cpus());
-=======
 	if (opts->nr_write_queues) {
 		ctrl->io_queues[HCTX_TYPE_DEFAULT] =
 				min(opts->nr_write_queues, nr_io_queues);
@@ -686,7 +677,6 @@
 			min(opts->nr_poll_queues, num_online_cpus());
 		nr_io_queues += ctrl->io_queues[HCTX_TYPE_POLL];
 	}
->>>>>>> f17b5f06
 
 	ret = nvme_set_queue_count(&ctrl->ctrl, &nr_io_queues);
 	if (ret)
@@ -1813,19 +1803,6 @@
 	struct nvme_rdma_ctrl *ctrl = set->driver_data;
 
 	set->map[HCTX_TYPE_DEFAULT].queue_offset = 0;
-<<<<<<< HEAD
-	set->map[HCTX_TYPE_READ].nr_queues = ctrl->ctrl.opts->nr_io_queues;
-	if (ctrl->ctrl.opts->nr_write_queues) {
-		/* separate read/write queues */
-		set->map[HCTX_TYPE_DEFAULT].nr_queues =
-				ctrl->ctrl.opts->nr_write_queues;
-		set->map[HCTX_TYPE_READ].queue_offset =
-				ctrl->ctrl.opts->nr_write_queues;
-	} else {
-		/* mixed read/write queues */
-		set->map[HCTX_TYPE_DEFAULT].nr_queues =
-				ctrl->ctrl.opts->nr_io_queues;
-=======
 	set->map[HCTX_TYPE_DEFAULT].nr_queues =
 			ctrl->io_queues[HCTX_TYPE_DEFAULT];
 	set->map[HCTX_TYPE_READ].nr_queues = ctrl->io_queues[HCTX_TYPE_READ];
@@ -1835,7 +1812,6 @@
 				ctrl->io_queues[HCTX_TYPE_DEFAULT];
 	} else {
 		/* mixed read/write queues */
->>>>>>> f17b5f06
 		set->map[HCTX_TYPE_READ].queue_offset = 0;
 	}
 	blk_mq_rdma_map_queues(&set->map[HCTX_TYPE_DEFAULT],
@@ -1845,21 +1821,12 @@
 
 	if (ctrl->ctrl.opts->nr_poll_queues) {
 		set->map[HCTX_TYPE_POLL].nr_queues =
-<<<<<<< HEAD
-				ctrl->ctrl.opts->nr_poll_queues;
-		set->map[HCTX_TYPE_POLL].queue_offset =
-				ctrl->ctrl.opts->nr_io_queues;
-		if (ctrl->ctrl.opts->nr_write_queues)
-			set->map[HCTX_TYPE_POLL].queue_offset +=
-				ctrl->ctrl.opts->nr_write_queues;
-=======
 				ctrl->io_queues[HCTX_TYPE_POLL];
 		set->map[HCTX_TYPE_POLL].queue_offset =
 				ctrl->io_queues[HCTX_TYPE_DEFAULT];
 		if (ctrl->ctrl.opts->nr_write_queues)
 			set->map[HCTX_TYPE_POLL].queue_offset +=
 				ctrl->io_queues[HCTX_TYPE_READ];
->>>>>>> f17b5f06
 		blk_mq_map_queues(&set->map[HCTX_TYPE_POLL]);
 	}
 	return 0;
