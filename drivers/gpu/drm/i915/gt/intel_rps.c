--- conflicted
+++ resolved
@@ -2226,8 +2226,6 @@
 		return intel_uncore_read(uncore, GEN6_RP_STATE_CAP);
 }
 
-<<<<<<< HEAD
-=======
 static void intel_rps_set_manual(struct intel_rps *rps, bool enable)
 {
 	struct intel_uncore *uncore = rps_to_uncore(rps);
@@ -2287,7 +2285,6 @@
 	mutex_unlock(&rps->lock);
 }
 
->>>>>>> 754e0b0e
 /* External interface for intel_ips.ko */
 
 static struct drm_i915_private __rcu *ips_mchdev;
