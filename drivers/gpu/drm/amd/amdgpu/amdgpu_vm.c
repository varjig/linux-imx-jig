/*
 * Copyright 2008 Advanced Micro Devices, Inc.
 * Copyright 2008 Red Hat Inc.
 * Copyright 2009 Jerome Glisse.
 *
 * Permission is hereby granted, free of charge, to any person obtaining a
 * copy of this software and associated documentation files (the "Software"),
 * to deal in the Software without restriction, including without limitation
 * the rights to use, copy, modify, merge, publish, distribute, sublicense,
 * and/or sell copies of the Software, and to permit persons to whom the
 * Software is furnished to do so, subject to the following conditions:
 *
 * The above copyright notice and this permission notice shall be included in
 * all copies or substantial portions of the Software.
 *
 * THE SOFTWARE IS PROVIDED "AS IS", WITHOUT WARRANTY OF ANY KIND, EXPRESS OR
 * IMPLIED, INCLUDING BUT NOT LIMITED TO THE WARRANTIES OF MERCHANTABILITY,
 * FITNESS FOR A PARTICULAR PURPOSE AND NONINFRINGEMENT.  IN NO EVENT SHALL
 * THE COPYRIGHT HOLDER(S) OR AUTHOR(S) BE LIABLE FOR ANY CLAIM, DAMAGES OR
 * OTHER LIABILITY, WHETHER IN AN ACTION OF CONTRACT, TORT OR OTHERWISE,
 * ARISING FROM, OUT OF OR IN CONNECTION WITH THE SOFTWARE OR THE USE OR
 * OTHER DEALINGS IN THE SOFTWARE.
 *
 * Authors: Dave Airlie
 *          Alex Deucher
 *          Jerome Glisse
 */

#include <linux/dma-fence-array.h>
#include <linux/interval_tree_generic.h>
#include <linux/idr.h>
#include <linux/dma-buf.h>

#include <drm/amdgpu_drm.h>
#include <drm/drm_drv.h>
#include "amdgpu.h"
#include "amdgpu_trace.h"
#include "amdgpu_amdkfd.h"
#include "amdgpu_gmc.h"
#include "amdgpu_xgmi.h"
#include "amdgpu_dma_buf.h"
#include "amdgpu_res_cursor.h"
#include "kfd_svm.h"

/**
 * DOC: GPUVM
 *
 * GPUVM is similar to the legacy gart on older asics, however
 * rather than there being a single global gart table
 * for the entire GPU, there are multiple VM page tables active
 * at any given time.  The VM page tables can contain a mix
 * vram pages and system memory pages and system memory pages
 * can be mapped as snooped (cached system pages) or unsnooped
 * (uncached system pages).
 * Each VM has an ID associated with it and there is a page table
 * associated with each VMID.  When execting a command buffer,
 * the kernel tells the the ring what VMID to use for that command
 * buffer.  VMIDs are allocated dynamically as commands are submitted.
 * The userspace drivers maintain their own address space and the kernel
 * sets up their pages tables accordingly when they submit their
 * command buffers and a VMID is assigned.
 * Cayman/Trinity support up to 8 active VMs at any given time;
 * SI supports 16.
 */

#define START(node) ((node)->start)
#define LAST(node) ((node)->last)

INTERVAL_TREE_DEFINE(struct amdgpu_bo_va_mapping, rb, uint64_t, __subtree_last,
		     START, LAST, static, amdgpu_vm_it)

#undef START
#undef LAST

/**
 * struct amdgpu_prt_cb - Helper to disable partial resident texture feature from a fence callback
 */
struct amdgpu_prt_cb {

	/**
	 * @adev: amdgpu device
	 */
	struct amdgpu_device *adev;

	/**
	 * @cb: callback
	 */
	struct dma_fence_cb cb;
};

/**
 * amdgpu_vm_set_pasid - manage pasid and vm ptr mapping
 *
 * @adev: amdgpu_device pointer
 * @vm: amdgpu_vm pointer
 * @pasid: the pasid the VM is using on this GPU
 *
 * Set the pasid this VM is using on this GPU, can also be used to remove the
 * pasid by passing in zero.
 *
 */
int amdgpu_vm_set_pasid(struct amdgpu_device *adev, struct amdgpu_vm *vm,
			u32 pasid)
{
	int r;

	if (vm->pasid == pasid)
		return 0;

	if (vm->pasid) {
		r = xa_err(xa_erase_irq(&adev->vm_manager.pasids, vm->pasid));
		if (r < 0)
			return r;

		vm->pasid = 0;
	}

	if (pasid) {
		r = xa_err(xa_store_irq(&adev->vm_manager.pasids, pasid, vm,
					GFP_KERNEL));
		if (r < 0)
			return r;

		vm->pasid = pasid;
	}


	return 0;
}

/*
 * vm eviction_lock can be taken in MMU notifiers. Make sure no reclaim-FS
 * happens while holding this lock anywhere to prevent deadlocks when
 * an MMU notifier runs in reclaim-FS context.
 */
static inline void amdgpu_vm_eviction_lock(struct amdgpu_vm *vm)
{
	mutex_lock(&vm->eviction_lock);
	vm->saved_flags = memalloc_noreclaim_save();
}

static inline int amdgpu_vm_eviction_trylock(struct amdgpu_vm *vm)
{
	if (mutex_trylock(&vm->eviction_lock)) {
		vm->saved_flags = memalloc_noreclaim_save();
		return 1;
	}
	return 0;
}

static inline void amdgpu_vm_eviction_unlock(struct amdgpu_vm *vm)
{
	memalloc_noreclaim_restore(vm->saved_flags);
	mutex_unlock(&vm->eviction_lock);
}

/**
 * amdgpu_vm_level_shift - return the addr shift for each level
 *
 * @adev: amdgpu_device pointer
 * @level: VMPT level
 *
 * Returns:
 * The number of bits the pfn needs to be right shifted for a level.
 */
static unsigned amdgpu_vm_level_shift(struct amdgpu_device *adev,
				      unsigned level)
{
	switch (level) {
	case AMDGPU_VM_PDB2:
	case AMDGPU_VM_PDB1:
	case AMDGPU_VM_PDB0:
		return 9 * (AMDGPU_VM_PDB0 - level) +
			adev->vm_manager.block_size;
	case AMDGPU_VM_PTB:
		return 0;
	default:
		return ~0;
	}
}

/**
 * amdgpu_vm_num_entries - return the number of entries in a PD/PT
 *
 * @adev: amdgpu_device pointer
 * @level: VMPT level
 *
 * Returns:
 * The number of entries in a page directory or page table.
 */
static unsigned amdgpu_vm_num_entries(struct amdgpu_device *adev,
				      unsigned level)
{
	unsigned shift = amdgpu_vm_level_shift(adev,
					       adev->vm_manager.root_level);

	if (level == adev->vm_manager.root_level)
		/* For the root directory */
		return round_up(adev->vm_manager.max_pfn, 1ULL << shift)
			>> shift;
	else if (level != AMDGPU_VM_PTB)
		/* Everything in between */
		return 512;
	else
		/* For the page tables on the leaves */
		return AMDGPU_VM_PTE_COUNT(adev);
}

/**
 * amdgpu_vm_num_ats_entries - return the number of ATS entries in the root PD
 *
 * @adev: amdgpu_device pointer
 *
 * Returns:
 * The number of entries in the root page directory which needs the ATS setting.
 */
static unsigned amdgpu_vm_num_ats_entries(struct amdgpu_device *adev)
{
	unsigned shift;

	shift = amdgpu_vm_level_shift(adev, adev->vm_manager.root_level);
	return AMDGPU_GMC_HOLE_START >> (shift + AMDGPU_GPU_PAGE_SHIFT);
}

/**
 * amdgpu_vm_entries_mask - the mask to get the entry number of a PD/PT
 *
 * @adev: amdgpu_device pointer
 * @level: VMPT level
 *
 * Returns:
 * The mask to extract the entry number of a PD/PT from an address.
 */
static uint32_t amdgpu_vm_entries_mask(struct amdgpu_device *adev,
				       unsigned int level)
{
	if (level <= adev->vm_manager.root_level)
		return 0xffffffff;
	else if (level != AMDGPU_VM_PTB)
		return 0x1ff;
	else
		return AMDGPU_VM_PTE_COUNT(adev) - 1;
}

/**
 * amdgpu_vm_bo_size - returns the size of the BOs in bytes
 *
 * @adev: amdgpu_device pointer
 * @level: VMPT level
 *
 * Returns:
 * The size of the BO for a page directory or page table in bytes.
 */
static unsigned amdgpu_vm_bo_size(struct amdgpu_device *adev, unsigned level)
{
	return AMDGPU_GPU_PAGE_ALIGN(amdgpu_vm_num_entries(adev, level) * 8);
}

/**
 * amdgpu_vm_bo_evicted - vm_bo is evicted
 *
 * @vm_bo: vm_bo which is evicted
 *
 * State for PDs/PTs and per VM BOs which are not at the location they should
 * be.
 */
static void amdgpu_vm_bo_evicted(struct amdgpu_vm_bo_base *vm_bo)
{
	struct amdgpu_vm *vm = vm_bo->vm;
	struct amdgpu_bo *bo = vm_bo->bo;

	vm_bo->moved = true;
	if (bo->tbo.type == ttm_bo_type_kernel)
		list_move(&vm_bo->vm_status, &vm->evicted);
	else
		list_move_tail(&vm_bo->vm_status, &vm->evicted);
}
/**
 * amdgpu_vm_bo_moved - vm_bo is moved
 *
 * @vm_bo: vm_bo which is moved
 *
 * State for per VM BOs which are moved, but that change is not yet reflected
 * in the page tables.
 */
static void amdgpu_vm_bo_moved(struct amdgpu_vm_bo_base *vm_bo)
{
	list_move(&vm_bo->vm_status, &vm_bo->vm->moved);
}

/**
 * amdgpu_vm_bo_idle - vm_bo is idle
 *
 * @vm_bo: vm_bo which is now idle
 *
 * State for PDs/PTs and per VM BOs which have gone through the state machine
 * and are now idle.
 */
static void amdgpu_vm_bo_idle(struct amdgpu_vm_bo_base *vm_bo)
{
	list_move(&vm_bo->vm_status, &vm_bo->vm->idle);
	vm_bo->moved = false;
}

/**
 * amdgpu_vm_bo_invalidated - vm_bo is invalidated
 *
 * @vm_bo: vm_bo which is now invalidated
 *
 * State for normal BOs which are invalidated and that change not yet reflected
 * in the PTs.
 */
static void amdgpu_vm_bo_invalidated(struct amdgpu_vm_bo_base *vm_bo)
{
	spin_lock(&vm_bo->vm->invalidated_lock);
	list_move(&vm_bo->vm_status, &vm_bo->vm->invalidated);
	spin_unlock(&vm_bo->vm->invalidated_lock);
}

/**
 * amdgpu_vm_bo_relocated - vm_bo is reloacted
 *
 * @vm_bo: vm_bo which is relocated
 *
 * State for PDs/PTs which needs to update their parent PD.
 * For the root PD, just move to idle state.
 */
static void amdgpu_vm_bo_relocated(struct amdgpu_vm_bo_base *vm_bo)
{
	if (vm_bo->bo->parent)
		list_move(&vm_bo->vm_status, &vm_bo->vm->relocated);
	else
		amdgpu_vm_bo_idle(vm_bo);
}

/**
 * amdgpu_vm_bo_done - vm_bo is done
 *
 * @vm_bo: vm_bo which is now done
 *
 * State for normal BOs which are invalidated and that change has been updated
 * in the PTs.
 */
static void amdgpu_vm_bo_done(struct amdgpu_vm_bo_base *vm_bo)
{
	spin_lock(&vm_bo->vm->invalidated_lock);
	list_move(&vm_bo->vm_status, &vm_bo->vm->done);
	spin_unlock(&vm_bo->vm->invalidated_lock);
}

/**
 * amdgpu_vm_bo_base_init - Adds bo to the list of bos associated with the vm
 *
 * @base: base structure for tracking BO usage in a VM
 * @vm: vm to which bo is to be added
 * @bo: amdgpu buffer object
 *
 * Initialize a bo_va_base structure and add it to the appropriate lists
 *
 */
static void amdgpu_vm_bo_base_init(struct amdgpu_vm_bo_base *base,
				   struct amdgpu_vm *vm,
				   struct amdgpu_bo *bo)
{
	base->vm = vm;
	base->bo = bo;
	base->next = NULL;
	INIT_LIST_HEAD(&base->vm_status);

	if (!bo)
		return;
	base->next = bo->vm_bo;
	bo->vm_bo = base;

	if (bo->tbo.base.resv != vm->root.bo->tbo.base.resv)
		return;

	vm->bulk_moveable = false;
	if (bo->tbo.type == ttm_bo_type_kernel && bo->parent)
		amdgpu_vm_bo_relocated(base);
	else
		amdgpu_vm_bo_idle(base);

	if (bo->preferred_domains &
	    amdgpu_mem_type_to_domain(bo->tbo.resource->mem_type))
		return;

	/*
	 * we checked all the prerequisites, but it looks like this per vm bo
	 * is currently evicted. add the bo to the evicted list to make sure it
	 * is validated on next vm use to avoid fault.
	 * */
	amdgpu_vm_bo_evicted(base);
}

/**
 * amdgpu_vm_pt_parent - get the parent page directory
 *
 * @pt: child page table
 *
 * Helper to get the parent entry for the child page table. NULL if we are at
 * the root page directory.
 */
static struct amdgpu_vm_bo_base *amdgpu_vm_pt_parent(struct amdgpu_vm_bo_base *pt)
{
	struct amdgpu_bo *parent = pt->bo->parent;

	if (!parent)
		return NULL;

	return parent->vm_bo;
}

/*
 * amdgpu_vm_pt_cursor - state for for_each_amdgpu_vm_pt
 */
struct amdgpu_vm_pt_cursor {
	uint64_t pfn;
	struct amdgpu_vm_bo_base *parent;
	struct amdgpu_vm_bo_base *entry;
	unsigned level;
};

/**
 * amdgpu_vm_pt_start - start PD/PT walk
 *
 * @adev: amdgpu_device pointer
 * @vm: amdgpu_vm structure
 * @start: start address of the walk
 * @cursor: state to initialize
 *
 * Initialize a amdgpu_vm_pt_cursor to start a walk.
 */
static void amdgpu_vm_pt_start(struct amdgpu_device *adev,
			       struct amdgpu_vm *vm, uint64_t start,
			       struct amdgpu_vm_pt_cursor *cursor)
{
	cursor->pfn = start;
	cursor->parent = NULL;
	cursor->entry = &vm->root;
	cursor->level = adev->vm_manager.root_level;
}

/**
 * amdgpu_vm_pt_descendant - go to child node
 *
 * @adev: amdgpu_device pointer
 * @cursor: current state
 *
 * Walk to the child node of the current node.
 * Returns:
 * True if the walk was possible, false otherwise.
 */
static bool amdgpu_vm_pt_descendant(struct amdgpu_device *adev,
				    struct amdgpu_vm_pt_cursor *cursor)
{
	unsigned mask, shift, idx;

	if ((cursor->level == AMDGPU_VM_PTB) || !cursor->entry ||
	    !cursor->entry->bo)
		return false;

	mask = amdgpu_vm_entries_mask(adev, cursor->level);
	shift = amdgpu_vm_level_shift(adev, cursor->level);

	++cursor->level;
	idx = (cursor->pfn >> shift) & mask;
	cursor->parent = cursor->entry;
	cursor->entry = &to_amdgpu_bo_vm(cursor->entry->bo)->entries[idx];
	return true;
}

/**
 * amdgpu_vm_pt_sibling - go to sibling node
 *
 * @adev: amdgpu_device pointer
 * @cursor: current state
 *
 * Walk to the sibling node of the current node.
 * Returns:
 * True if the walk was possible, false otherwise.
 */
static bool amdgpu_vm_pt_sibling(struct amdgpu_device *adev,
				 struct amdgpu_vm_pt_cursor *cursor)
{
	unsigned shift, num_entries;

	/* Root doesn't have a sibling */
	if (!cursor->parent)
		return false;

	/* Go to our parents and see if we got a sibling */
	shift = amdgpu_vm_level_shift(adev, cursor->level - 1);
	num_entries = amdgpu_vm_num_entries(adev, cursor->level - 1);

	if (cursor->entry == &to_amdgpu_bo_vm(cursor->parent->bo)->entries[num_entries - 1])
		return false;

	cursor->pfn += 1ULL << shift;
	cursor->pfn &= ~((1ULL << shift) - 1);
	++cursor->entry;
	return true;
}

/**
 * amdgpu_vm_pt_ancestor - go to parent node
 *
 * @cursor: current state
 *
 * Walk to the parent node of the current node.
 * Returns:
 * True if the walk was possible, false otherwise.
 */
static bool amdgpu_vm_pt_ancestor(struct amdgpu_vm_pt_cursor *cursor)
{
	if (!cursor->parent)
		return false;

	--cursor->level;
	cursor->entry = cursor->parent;
	cursor->parent = amdgpu_vm_pt_parent(cursor->parent);
	return true;
}

/**
 * amdgpu_vm_pt_next - get next PD/PT in hieratchy
 *
 * @adev: amdgpu_device pointer
 * @cursor: current state
 *
 * Walk the PD/PT tree to the next node.
 */
static void amdgpu_vm_pt_next(struct amdgpu_device *adev,
			      struct amdgpu_vm_pt_cursor *cursor)
{
	/* First try a newborn child */
	if (amdgpu_vm_pt_descendant(adev, cursor))
		return;

	/* If that didn't worked try to find a sibling */
	while (!amdgpu_vm_pt_sibling(adev, cursor)) {
		/* No sibling, go to our parents and grandparents */
		if (!amdgpu_vm_pt_ancestor(cursor)) {
			cursor->pfn = ~0ll;
			return;
		}
	}
}

/**
 * amdgpu_vm_pt_first_dfs - start a deep first search
 *
 * @adev: amdgpu_device structure
 * @vm: amdgpu_vm structure
 * @start: optional cursor to start with
 * @cursor: state to initialize
 *
 * Starts a deep first traversal of the PD/PT tree.
 */
static void amdgpu_vm_pt_first_dfs(struct amdgpu_device *adev,
				   struct amdgpu_vm *vm,
				   struct amdgpu_vm_pt_cursor *start,
				   struct amdgpu_vm_pt_cursor *cursor)
{
	if (start)
		*cursor = *start;
	else
		amdgpu_vm_pt_start(adev, vm, 0, cursor);
	while (amdgpu_vm_pt_descendant(adev, cursor));
}

/**
 * amdgpu_vm_pt_continue_dfs - check if the deep first search should continue
 *
 * @start: starting point for the search
 * @entry: current entry
 *
 * Returns:
 * True when the search should continue, false otherwise.
 */
static bool amdgpu_vm_pt_continue_dfs(struct amdgpu_vm_pt_cursor *start,
				      struct amdgpu_vm_bo_base *entry)
{
	return entry && (!start || entry != start->entry);
}

/**
 * amdgpu_vm_pt_next_dfs - get the next node for a deep first search
 *
 * @adev: amdgpu_device structure
 * @cursor: current state
 *
 * Move the cursor to the next node in a deep first search.
 */
static void amdgpu_vm_pt_next_dfs(struct amdgpu_device *adev,
				  struct amdgpu_vm_pt_cursor *cursor)
{
	if (!cursor->entry)
		return;

	if (!cursor->parent)
		cursor->entry = NULL;
	else if (amdgpu_vm_pt_sibling(adev, cursor))
		while (amdgpu_vm_pt_descendant(adev, cursor));
	else
		amdgpu_vm_pt_ancestor(cursor);
}

/*
 * for_each_amdgpu_vm_pt_dfs_safe - safe deep first search of all PDs/PTs
 */
#define for_each_amdgpu_vm_pt_dfs_safe(adev, vm, start, cursor, entry)		\
	for (amdgpu_vm_pt_first_dfs((adev), (vm), (start), &(cursor)),		\
	     (entry) = (cursor).entry, amdgpu_vm_pt_next_dfs((adev), &(cursor));\
	     amdgpu_vm_pt_continue_dfs((start), (entry));			\
	     (entry) = (cursor).entry, amdgpu_vm_pt_next_dfs((adev), &(cursor)))

/**
 * amdgpu_vm_get_pd_bo - add the VM PD to a validation list
 *
 * @vm: vm providing the BOs
 * @validated: head of validation list
 * @entry: entry to add
 *
 * Add the page directory to the list of BOs to
 * validate for command submission.
 */
void amdgpu_vm_get_pd_bo(struct amdgpu_vm *vm,
			 struct list_head *validated,
			 struct amdgpu_bo_list_entry *entry)
{
	entry->priority = 0;
	entry->tv.bo = &vm->root.bo->tbo;
	/* Two for VM updates, one for TTM and one for the CS job */
	entry->tv.num_shared = 4;
	entry->user_pages = NULL;
	list_add(&entry->tv.head, validated);
}

/**
 * amdgpu_vm_del_from_lru_notify - update bulk_moveable flag
 *
 * @bo: BO which was removed from the LRU
 *
 * Make sure the bulk_moveable flag is updated when a BO is removed from the
 * LRU.
 */
void amdgpu_vm_del_from_lru_notify(struct ttm_buffer_object *bo)
{
	struct amdgpu_bo *abo;
	struct amdgpu_vm_bo_base *bo_base;

	if (!amdgpu_bo_is_amdgpu_bo(bo))
		return;

	if (bo->pin_count)
		return;

	abo = ttm_to_amdgpu_bo(bo);
	if (!abo->parent)
		return;
	for (bo_base = abo->vm_bo; bo_base; bo_base = bo_base->next) {
		struct amdgpu_vm *vm = bo_base->vm;

		if (abo->tbo.base.resv == vm->root.bo->tbo.base.resv)
			vm->bulk_moveable = false;
	}

}
/**
 * amdgpu_vm_move_to_lru_tail - move all BOs to the end of LRU
 *
 * @adev: amdgpu device pointer
 * @vm: vm providing the BOs
 *
 * Move all BOs to the end of LRU and remember their positions to put them
 * together.
 */
void amdgpu_vm_move_to_lru_tail(struct amdgpu_device *adev,
				struct amdgpu_vm *vm)
{
	struct amdgpu_vm_bo_base *bo_base;

	if (vm->bulk_moveable) {
		spin_lock(&adev->mman.bdev.lru_lock);
		ttm_bo_bulk_move_lru_tail(&vm->lru_bulk_move);
		spin_unlock(&adev->mman.bdev.lru_lock);
		return;
	}

	memset(&vm->lru_bulk_move, 0, sizeof(vm->lru_bulk_move));

	spin_lock(&adev->mman.bdev.lru_lock);
	list_for_each_entry(bo_base, &vm->idle, vm_status) {
		struct amdgpu_bo *bo = bo_base->bo;
		struct amdgpu_bo *shadow = amdgpu_bo_shadowed(bo);

		if (!bo->parent)
			continue;

		ttm_bo_move_to_lru_tail(&bo->tbo, bo->tbo.resource,
					&vm->lru_bulk_move);
		if (shadow)
			ttm_bo_move_to_lru_tail(&shadow->tbo,
						shadow->tbo.resource,
						&vm->lru_bulk_move);
	}
	spin_unlock(&adev->mman.bdev.lru_lock);

	vm->bulk_moveable = true;
}

/**
 * amdgpu_vm_validate_pt_bos - validate the page table BOs
 *
 * @adev: amdgpu device pointer
 * @vm: vm providing the BOs
 * @validate: callback to do the validation
 * @param: parameter for the validation callback
 *
 * Validate the page table BOs on command submission if neccessary.
 *
 * Returns:
 * Validation result.
 */
int amdgpu_vm_validate_pt_bos(struct amdgpu_device *adev, struct amdgpu_vm *vm,
			      int (*validate)(void *p, struct amdgpu_bo *bo),
			      void *param)
{
	struct amdgpu_vm_bo_base *bo_base, *tmp;
	int r;

	vm->bulk_moveable &= list_empty(&vm->evicted);

	list_for_each_entry_safe(bo_base, tmp, &vm->evicted, vm_status) {
		struct amdgpu_bo *bo = bo_base->bo;
		struct amdgpu_bo *shadow = amdgpu_bo_shadowed(bo);

		r = validate(param, bo);
		if (r)
			return r;
		if (shadow) {
			r = validate(param, shadow);
			if (r)
				return r;
		}

		if (bo->tbo.type != ttm_bo_type_kernel) {
			amdgpu_vm_bo_moved(bo_base);
		} else {
			vm->update_funcs->map_table(to_amdgpu_bo_vm(bo));
			amdgpu_vm_bo_relocated(bo_base);
		}
	}

	amdgpu_vm_eviction_lock(vm);
	vm->evicting = false;
	amdgpu_vm_eviction_unlock(vm);

	return 0;
}

/**
 * amdgpu_vm_ready - check VM is ready for updates
 *
 * @vm: VM to check
 *
 * Check if all VM PDs/PTs are ready for updates
 *
 * Returns:
 * True if eviction list is empty.
 */
bool amdgpu_vm_ready(struct amdgpu_vm *vm)
{
	return list_empty(&vm->evicted);
}

/**
 * amdgpu_vm_clear_bo - initially clear the PDs/PTs
 *
 * @adev: amdgpu_device pointer
 * @vm: VM to clear BO from
 * @vmbo: BO to clear
 * @immediate: use an immediate update
 *
 * Root PD needs to be reserved when calling this.
 *
 * Returns:
 * 0 on success, errno otherwise.
 */
static int amdgpu_vm_clear_bo(struct amdgpu_device *adev,
			      struct amdgpu_vm *vm,
			      struct amdgpu_bo_vm *vmbo,
			      bool immediate)
{
	struct ttm_operation_ctx ctx = { true, false };
	unsigned level = adev->vm_manager.root_level;
	struct amdgpu_vm_update_params params;
	struct amdgpu_bo *ancestor = &vmbo->bo;
	struct amdgpu_bo *bo = &vmbo->bo;
	unsigned entries, ats_entries;
	uint64_t addr;
	int r, idx;

	/* Figure out our place in the hierarchy */
	if (ancestor->parent) {
		++level;
		while (ancestor->parent->parent) {
			++level;
			ancestor = ancestor->parent;
		}
	}

	entries = amdgpu_bo_size(bo) / 8;
	if (!vm->pte_support_ats) {
		ats_entries = 0;

	} else if (!bo->parent) {
		ats_entries = amdgpu_vm_num_ats_entries(adev);
		ats_entries = min(ats_entries, entries);
		entries -= ats_entries;

	} else {
		struct amdgpu_vm_bo_base *pt;

		pt = ancestor->vm_bo;
		ats_entries = amdgpu_vm_num_ats_entries(adev);
		if ((pt - to_amdgpu_bo_vm(vm->root.bo)->entries) >= ats_entries) {
			ats_entries = 0;
		} else {
			ats_entries = entries;
			entries = 0;
		}
	}

	r = ttm_bo_validate(&bo->tbo, &bo->placement, &ctx);
	if (r)
		return r;

	if (vmbo->shadow) {
		struct amdgpu_bo *shadow = vmbo->shadow;

		r = ttm_bo_validate(&shadow->tbo, &shadow->placement, &ctx);
		if (r)
			return r;
	}

<<<<<<< HEAD
=======
	if (!drm_dev_enter(adev_to_drm(adev), &idx))
		return -ENODEV;

>>>>>>> df0cc57e
	r = vm->update_funcs->map_table(vmbo);
	if (r)
		goto exit;

	memset(&params, 0, sizeof(params));
	params.adev = adev;
	params.vm = vm;
	params.immediate = immediate;

	r = vm->update_funcs->prepare(&params, NULL, AMDGPU_SYNC_EXPLICIT);
	if (r)
		goto exit;

	addr = 0;
	if (ats_entries) {
		uint64_t value = 0, flags;

		flags = AMDGPU_PTE_DEFAULT_ATC;
		if (level != AMDGPU_VM_PTB) {
			/* Handle leaf PDEs as PTEs */
			flags |= AMDGPU_PDE_PTE;
			amdgpu_gmc_get_vm_pde(adev, level, &value, &flags);
		}

		r = vm->update_funcs->update(&params, vmbo, addr, 0, ats_entries,
					     value, flags);
		if (r)
			goto exit;

		addr += ats_entries * 8;
	}

	if (entries) {
		uint64_t value = 0, flags = 0;

		if (adev->asic_type >= CHIP_VEGA10) {
			if (level != AMDGPU_VM_PTB) {
				/* Handle leaf PDEs as PTEs */
				flags |= AMDGPU_PDE_PTE;
				amdgpu_gmc_get_vm_pde(adev, level,
						      &value, &flags);
			} else {
				/* Workaround for fault priority problem on GMC9 */
				flags = AMDGPU_PTE_EXECUTABLE;
			}
		}

		r = vm->update_funcs->update(&params, vmbo, addr, 0, entries,
					     value, flags);
		if (r)
			goto exit;
	}

	r = vm->update_funcs->commit(&params, NULL);
exit:
	drm_dev_exit(idx);
	return r;
}

/**
 * amdgpu_vm_pt_create - create bo for PD/PT
 *
 * @adev: amdgpu_device pointer
 * @vm: requesting vm
 * @level: the page table level
 * @immediate: use a immediate update
 * @vmbo: pointer to the buffer object pointer
 */
static int amdgpu_vm_pt_create(struct amdgpu_device *adev,
			       struct amdgpu_vm *vm,
			       int level, bool immediate,
			       struct amdgpu_bo_vm **vmbo)
{
	struct amdgpu_bo_param bp;
	struct amdgpu_bo *bo;
	struct dma_resv *resv;
	unsigned int num_entries;
	int r;

	memset(&bp, 0, sizeof(bp));

	bp.size = amdgpu_vm_bo_size(adev, level);
	bp.byte_align = AMDGPU_GPU_PAGE_SIZE;
	bp.domain = AMDGPU_GEM_DOMAIN_VRAM;
	bp.domain = amdgpu_bo_get_preferred_domain(adev, bp.domain);
	bp.flags = AMDGPU_GEM_CREATE_VRAM_CONTIGUOUS |
		AMDGPU_GEM_CREATE_CPU_GTT_USWC;

	if (level < AMDGPU_VM_PTB)
		num_entries = amdgpu_vm_num_entries(adev, level);
	else
		num_entries = 0;

	bp.bo_ptr_size = struct_size((*vmbo), entries, num_entries);

	if (vm->use_cpu_for_update)
		bp.flags |= AMDGPU_GEM_CREATE_CPU_ACCESS_REQUIRED;

	bp.type = ttm_bo_type_kernel;
	bp.no_wait_gpu = immediate;
	if (vm->root.bo)
		bp.resv = vm->root.bo->tbo.base.resv;

	r = amdgpu_bo_create_vm(adev, &bp, vmbo);
	if (r)
		return r;

	bo = &(*vmbo)->bo;
	if (vm->is_compute_context || (adev->flags & AMD_IS_APU)) {
		(*vmbo)->shadow = NULL;
		return 0;
	}

	if (!bp.resv)
		WARN_ON(dma_resv_lock(bo->tbo.base.resv,
				      NULL));
	resv = bp.resv;
	memset(&bp, 0, sizeof(bp));
	bp.size = amdgpu_vm_bo_size(adev, level);
	bp.domain = AMDGPU_GEM_DOMAIN_GTT;
	bp.flags = AMDGPU_GEM_CREATE_CPU_GTT_USWC;
	bp.type = ttm_bo_type_kernel;
	bp.resv = bo->tbo.base.resv;
	bp.bo_ptr_size = sizeof(struct amdgpu_bo);

	r = amdgpu_bo_create(adev, &bp, &(*vmbo)->shadow);

	if (!resv)
		dma_resv_unlock(bo->tbo.base.resv);

	if (r) {
		amdgpu_bo_unref(&bo);
		return r;
	}

	(*vmbo)->shadow->parent = amdgpu_bo_ref(bo);
	amdgpu_bo_add_to_shadow_list(*vmbo);

	return 0;
}

/**
 * amdgpu_vm_alloc_pts - Allocate a specific page table
 *
 * @adev: amdgpu_device pointer
 * @vm: VM to allocate page tables for
 * @cursor: Which page table to allocate
 * @immediate: use an immediate update
 *
 * Make sure a specific page table or directory is allocated.
 *
 * Returns:
 * 1 if page table needed to be allocated, 0 if page table was already
 * allocated, negative errno if an error occurred.
 */
static int amdgpu_vm_alloc_pts(struct amdgpu_device *adev,
			       struct amdgpu_vm *vm,
			       struct amdgpu_vm_pt_cursor *cursor,
			       bool immediate)
{
	struct amdgpu_vm_bo_base *entry = cursor->entry;
	struct amdgpu_bo *pt_bo;
	struct amdgpu_bo_vm *pt;
	int r;

	if (entry->bo)
		return 0;

	r = amdgpu_vm_pt_create(adev, vm, cursor->level, immediate, &pt);
	if (r)
		return r;

	/* Keep a reference to the root directory to avoid
	 * freeing them up in the wrong order.
	 */
	pt_bo = &pt->bo;
	pt_bo->parent = amdgpu_bo_ref(cursor->parent->bo);
	amdgpu_vm_bo_base_init(entry, vm, pt_bo);
	r = amdgpu_vm_clear_bo(adev, vm, pt, immediate);
	if (r)
		goto error_free_pt;

	return 0;

error_free_pt:
	amdgpu_bo_unref(&pt->shadow);
	amdgpu_bo_unref(&pt_bo);
	return r;
}

/**
 * amdgpu_vm_free_table - fre one PD/PT
 *
 * @entry: PDE to free
 */
static void amdgpu_vm_free_table(struct amdgpu_vm_bo_base *entry)
{
	struct amdgpu_bo *shadow;

	if (!entry->bo)
		return;
	shadow = amdgpu_bo_shadowed(entry->bo);
	entry->bo->vm_bo = NULL;
	list_del(&entry->vm_status);
	amdgpu_bo_unref(&shadow);
	amdgpu_bo_unref(&entry->bo);
}

/**
 * amdgpu_vm_free_pts - free PD/PT levels
 *
 * @adev: amdgpu device structure
 * @vm: amdgpu vm structure
 * @start: optional cursor where to start freeing PDs/PTs
 *
 * Free the page directory or page table level and all sub levels.
 */
static void amdgpu_vm_free_pts(struct amdgpu_device *adev,
			       struct amdgpu_vm *vm,
			       struct amdgpu_vm_pt_cursor *start)
{
	struct amdgpu_vm_pt_cursor cursor;
	struct amdgpu_vm_bo_base *entry;

	vm->bulk_moveable = false;

	for_each_amdgpu_vm_pt_dfs_safe(adev, vm, start, cursor, entry)
		amdgpu_vm_free_table(entry);

	if (start)
		amdgpu_vm_free_table(start->entry);
}

/**
 * amdgpu_vm_check_compute_bug - check whether asic has compute vm bug
 *
 * @adev: amdgpu_device pointer
 */
void amdgpu_vm_check_compute_bug(struct amdgpu_device *adev)
{
	const struct amdgpu_ip_block *ip_block;
	bool has_compute_vm_bug;
	struct amdgpu_ring *ring;
	int i;

	has_compute_vm_bug = false;

	ip_block = amdgpu_device_ip_get_ip_block(adev, AMD_IP_BLOCK_TYPE_GFX);
	if (ip_block) {
		/* Compute has a VM bug for GFX version < 7.
		   Compute has a VM bug for GFX 8 MEC firmware version < 673.*/
		if (ip_block->version->major <= 7)
			has_compute_vm_bug = true;
		else if (ip_block->version->major == 8)
			if (adev->gfx.mec_fw_version < 673)
				has_compute_vm_bug = true;
	}

	for (i = 0; i < adev->num_rings; i++) {
		ring = adev->rings[i];
		if (ring->funcs->type == AMDGPU_RING_TYPE_COMPUTE)
			/* only compute rings */
			ring->has_compute_vm_bug = has_compute_vm_bug;
		else
			ring->has_compute_vm_bug = false;
	}
}

/**
 * amdgpu_vm_need_pipeline_sync - Check if pipe sync is needed for job.
 *
 * @ring: ring on which the job will be submitted
 * @job: job to submit
 *
 * Returns:
 * True if sync is needed.
 */
bool amdgpu_vm_need_pipeline_sync(struct amdgpu_ring *ring,
				  struct amdgpu_job *job)
{
	struct amdgpu_device *adev = ring->adev;
	unsigned vmhub = ring->funcs->vmhub;
	struct amdgpu_vmid_mgr *id_mgr = &adev->vm_manager.id_mgr[vmhub];
	struct amdgpu_vmid *id;
	bool gds_switch_needed;
	bool vm_flush_needed = job->vm_needs_flush || ring->has_compute_vm_bug;

	if (job->vmid == 0)
		return false;
	id = &id_mgr->ids[job->vmid];
	gds_switch_needed = ring->funcs->emit_gds_switch && (
		id->gds_base != job->gds_base ||
		id->gds_size != job->gds_size ||
		id->gws_base != job->gws_base ||
		id->gws_size != job->gws_size ||
		id->oa_base != job->oa_base ||
		id->oa_size != job->oa_size);

	if (amdgpu_vmid_had_gpu_reset(adev, id))
		return true;

	return vm_flush_needed || gds_switch_needed;
}

/**
 * amdgpu_vm_flush - hardware flush the vm
 *
 * @ring: ring to use for flush
 * @job:  related job
 * @need_pipe_sync: is pipe sync needed
 *
 * Emit a VM flush when it is necessary.
 *
 * Returns:
 * 0 on success, errno otherwise.
 */
int amdgpu_vm_flush(struct amdgpu_ring *ring, struct amdgpu_job *job,
		    bool need_pipe_sync)
{
	struct amdgpu_device *adev = ring->adev;
	unsigned vmhub = ring->funcs->vmhub;
	struct amdgpu_vmid_mgr *id_mgr = &adev->vm_manager.id_mgr[vmhub];
	struct amdgpu_vmid *id = &id_mgr->ids[job->vmid];
	bool gds_switch_needed = ring->funcs->emit_gds_switch && (
		id->gds_base != job->gds_base ||
		id->gds_size != job->gds_size ||
		id->gws_base != job->gws_base ||
		id->gws_size != job->gws_size ||
		id->oa_base != job->oa_base ||
		id->oa_size != job->oa_size);
	bool vm_flush_needed = job->vm_needs_flush;
	struct dma_fence *fence = NULL;
	bool pasid_mapping_needed = false;
	unsigned patch_offset = 0;
	bool update_spm_vmid_needed = (job->vm && (job->vm->reserved_vmid[vmhub] != NULL));
	int r;

	if (update_spm_vmid_needed && adev->gfx.rlc.funcs->update_spm_vmid)
		adev->gfx.rlc.funcs->update_spm_vmid(adev, job->vmid);

	if (amdgpu_vmid_had_gpu_reset(adev, id)) {
		gds_switch_needed = true;
		vm_flush_needed = true;
		pasid_mapping_needed = true;
	}

	mutex_lock(&id_mgr->lock);
	if (id->pasid != job->pasid || !id->pasid_mapping ||
	    !dma_fence_is_signaled(id->pasid_mapping))
		pasid_mapping_needed = true;
	mutex_unlock(&id_mgr->lock);

	gds_switch_needed &= !!ring->funcs->emit_gds_switch;
	vm_flush_needed &= !!ring->funcs->emit_vm_flush  &&
			job->vm_pd_addr != AMDGPU_BO_INVALID_OFFSET;
	pasid_mapping_needed &= adev->gmc.gmc_funcs->emit_pasid_mapping &&
		ring->funcs->emit_wreg;

	if (!vm_flush_needed && !gds_switch_needed && !need_pipe_sync)
		return 0;

	if (ring->funcs->init_cond_exec)
		patch_offset = amdgpu_ring_init_cond_exec(ring);

	if (need_pipe_sync)
		amdgpu_ring_emit_pipeline_sync(ring);

	if (vm_flush_needed) {
		trace_amdgpu_vm_flush(ring, job->vmid, job->vm_pd_addr);
		amdgpu_ring_emit_vm_flush(ring, job->vmid, job->vm_pd_addr);
	}

	if (pasid_mapping_needed)
		amdgpu_gmc_emit_pasid_mapping(ring, job->vmid, job->pasid);

	if (vm_flush_needed || pasid_mapping_needed) {
		r = amdgpu_fence_emit(ring, &fence, NULL, 0);
		if (r)
			return r;
	}

	if (vm_flush_needed) {
		mutex_lock(&id_mgr->lock);
		dma_fence_put(id->last_flush);
		id->last_flush = dma_fence_get(fence);
		id->current_gpu_reset_count =
			atomic_read(&adev->gpu_reset_counter);
		mutex_unlock(&id_mgr->lock);
	}

	if (pasid_mapping_needed) {
		mutex_lock(&id_mgr->lock);
		id->pasid = job->pasid;
		dma_fence_put(id->pasid_mapping);
		id->pasid_mapping = dma_fence_get(fence);
		mutex_unlock(&id_mgr->lock);
	}
	dma_fence_put(fence);

	if (ring->funcs->emit_gds_switch && gds_switch_needed) {
		id->gds_base = job->gds_base;
		id->gds_size = job->gds_size;
		id->gws_base = job->gws_base;
		id->gws_size = job->gws_size;
		id->oa_base = job->oa_base;
		id->oa_size = job->oa_size;
		amdgpu_ring_emit_gds_switch(ring, job->vmid, job->gds_base,
					    job->gds_size, job->gws_base,
					    job->gws_size, job->oa_base,
					    job->oa_size);
	}

	if (ring->funcs->patch_cond_exec)
		amdgpu_ring_patch_cond_exec(ring, patch_offset);

	/* the double SWITCH_BUFFER here *cannot* be skipped by COND_EXEC */
	if (ring->funcs->emit_switch_buffer) {
		amdgpu_ring_emit_switch_buffer(ring);
		amdgpu_ring_emit_switch_buffer(ring);
	}
	return 0;
}

/**
 * amdgpu_vm_bo_find - find the bo_va for a specific vm & bo
 *
 * @vm: requested vm
 * @bo: requested buffer object
 *
 * Find @bo inside the requested vm.
 * Search inside the @bos vm list for the requested vm
 * Returns the found bo_va or NULL if none is found
 *
 * Object has to be reserved!
 *
 * Returns:
 * Found bo_va or NULL.
 */
struct amdgpu_bo_va *amdgpu_vm_bo_find(struct amdgpu_vm *vm,
				       struct amdgpu_bo *bo)
{
	struct amdgpu_vm_bo_base *base;

	for (base = bo->vm_bo; base; base = base->next) {
		if (base->vm != vm)
			continue;

		return container_of(base, struct amdgpu_bo_va, base);
	}
	return NULL;
}

/**
 * amdgpu_vm_map_gart - Resolve gart mapping of addr
 *
 * @pages_addr: optional DMA address to use for lookup
 * @addr: the unmapped addr
 *
 * Look up the physical address of the page that the pte resolves
 * to.
 *
 * Returns:
 * The pointer for the page table entry.
 */
uint64_t amdgpu_vm_map_gart(const dma_addr_t *pages_addr, uint64_t addr)
{
	uint64_t result;

	/* page table offset */
	result = pages_addr[addr >> PAGE_SHIFT];

	/* in case cpu page size != gpu page size*/
	result |= addr & (~PAGE_MASK);

	result &= 0xFFFFFFFFFFFFF000ULL;

	return result;
}

/**
 * amdgpu_vm_update_pde - update a single level in the hierarchy
 *
 * @params: parameters for the update
 * @vm: requested vm
 * @entry: entry to update
 *
 * Makes sure the requested entry in parent is up to date.
 */
static int amdgpu_vm_update_pde(struct amdgpu_vm_update_params *params,
				struct amdgpu_vm *vm,
				struct amdgpu_vm_bo_base *entry)
{
	struct amdgpu_vm_bo_base *parent = amdgpu_vm_pt_parent(entry);
	struct amdgpu_bo *bo = parent->bo, *pbo;
	uint64_t pde, pt, flags;
	unsigned level;

	for (level = 0, pbo = bo->parent; pbo; ++level)
		pbo = pbo->parent;

	level += params->adev->vm_manager.root_level;
	amdgpu_gmc_get_pde_for_bo(entry->bo, level, &pt, &flags);
	pde = (entry - to_amdgpu_bo_vm(parent->bo)->entries) * 8;
	return vm->update_funcs->update(params, to_amdgpu_bo_vm(bo), pde, pt,
					1, 0, flags);
}

/**
 * amdgpu_vm_invalidate_pds - mark all PDs as invalid
 *
 * @adev: amdgpu_device pointer
 * @vm: related vm
 *
 * Mark all PD level as invalid after an error.
 */
static void amdgpu_vm_invalidate_pds(struct amdgpu_device *adev,
				     struct amdgpu_vm *vm)
{
	struct amdgpu_vm_pt_cursor cursor;
	struct amdgpu_vm_bo_base *entry;

	for_each_amdgpu_vm_pt_dfs_safe(adev, vm, NULL, cursor, entry)
		if (entry->bo && !entry->moved)
			amdgpu_vm_bo_relocated(entry);
}

/**
 * amdgpu_vm_update_pdes - make sure that all directories are valid
 *
 * @adev: amdgpu_device pointer
 * @vm: requested vm
 * @immediate: submit immediately to the paging queue
 *
 * Makes sure all directories are up to date.
 *
 * Returns:
 * 0 for success, error for failure.
 */
int amdgpu_vm_update_pdes(struct amdgpu_device *adev,
			  struct amdgpu_vm *vm, bool immediate)
{
	struct amdgpu_vm_update_params params;
	int r, idx;

	if (list_empty(&vm->relocated))
		return 0;

	if (!drm_dev_enter(adev_to_drm(adev), &idx))
		return -ENODEV;

	memset(&params, 0, sizeof(params));
	params.adev = adev;
	params.vm = vm;
	params.immediate = immediate;

	r = vm->update_funcs->prepare(&params, NULL, AMDGPU_SYNC_EXPLICIT);
	if (r)
		goto exit;

	while (!list_empty(&vm->relocated)) {
		struct amdgpu_vm_bo_base *entry;

		entry = list_first_entry(&vm->relocated,
					 struct amdgpu_vm_bo_base,
					 vm_status);
		amdgpu_vm_bo_idle(entry);

		r = amdgpu_vm_update_pde(&params, vm, entry);
		if (r)
			goto error;
	}

	r = vm->update_funcs->commit(&params, &vm->last_update);
	if (r)
		goto error;
	drm_dev_exit(idx);
	return 0;

error:
	amdgpu_vm_invalidate_pds(adev, vm);
exit:
	drm_dev_exit(idx);
	return r;
}

/*
 * amdgpu_vm_update_flags - figure out flags for PTE updates
 *
 * Make sure to set the right flags for the PTEs at the desired level.
 */
static void amdgpu_vm_update_flags(struct amdgpu_vm_update_params *params,
				   struct amdgpu_bo_vm *pt, unsigned int level,
				   uint64_t pe, uint64_t addr,
				   unsigned int count, uint32_t incr,
				   uint64_t flags)

{
	if (level != AMDGPU_VM_PTB) {
		flags |= AMDGPU_PDE_PTE;
		amdgpu_gmc_get_vm_pde(params->adev, level, &addr, &flags);

	} else if (params->adev->asic_type >= CHIP_VEGA10 &&
		   !(flags & AMDGPU_PTE_VALID) &&
		   !(flags & AMDGPU_PTE_PRT)) {

		/* Workaround for fault priority problem on GMC9 */
		flags |= AMDGPU_PTE_EXECUTABLE;
	}

	params->vm->update_funcs->update(params, pt, pe, addr, count, incr,
					 flags);
}

/**
 * amdgpu_vm_fragment - get fragment for PTEs
 *
 * @params: see amdgpu_vm_update_params definition
 * @start: first PTE to handle
 * @end: last PTE to handle
 * @flags: hw mapping flags
 * @frag: resulting fragment size
 * @frag_end: end of this fragment
 *
 * Returns the first possible fragment for the start and end address.
 */
static void amdgpu_vm_fragment(struct amdgpu_vm_update_params *params,
			       uint64_t start, uint64_t end, uint64_t flags,
			       unsigned int *frag, uint64_t *frag_end)
{
	/**
	 * The MC L1 TLB supports variable sized pages, based on a fragment
	 * field in the PTE. When this field is set to a non-zero value, page
	 * granularity is increased from 4KB to (1 << (12 + frag)). The PTE
	 * flags are considered valid for all PTEs within the fragment range
	 * and corresponding mappings are assumed to be physically contiguous.
	 *
	 * The L1 TLB can store a single PTE for the whole fragment,
	 * significantly increasing the space available for translation
	 * caching. This leads to large improvements in throughput when the
	 * TLB is under pressure.
	 *
	 * The L2 TLB distributes small and large fragments into two
	 * asymmetric partitions. The large fragment cache is significantly
	 * larger. Thus, we try to use large fragments wherever possible.
	 * Userspace can support this by aligning virtual base address and
	 * allocation size to the fragment size.
	 *
	 * Starting with Vega10 the fragment size only controls the L1. The L2
	 * is now directly feed with small/huge/giant pages from the walker.
	 */
	unsigned max_frag;

	if (params->adev->asic_type < CHIP_VEGA10)
		max_frag = params->adev->vm_manager.fragment_size;
	else
		max_frag = 31;

	/* system pages are non continuously */
	if (params->pages_addr) {
		*frag = 0;
		*frag_end = end;
		return;
	}

	/* This intentionally wraps around if no bit is set */
	*frag = min((unsigned)ffs(start) - 1, (unsigned)fls64(end - start) - 1);
	if (*frag >= max_frag) {
		*frag = max_frag;
		*frag_end = end & ~((1ULL << max_frag) - 1);
	} else {
		*frag_end = start + (1 << *frag);
	}
}

/**
 * amdgpu_vm_update_ptes - make sure that page tables are valid
 *
 * @params: see amdgpu_vm_update_params definition
 * @start: start of GPU address range
 * @end: end of GPU address range
 * @dst: destination address to map to, the next dst inside the function
 * @flags: mapping flags
 *
 * Update the page tables in the range @start - @end.
 *
 * Returns:
 * 0 for success, -EINVAL for failure.
 */
static int amdgpu_vm_update_ptes(struct amdgpu_vm_update_params *params,
				 uint64_t start, uint64_t end,
				 uint64_t dst, uint64_t flags)
{
	struct amdgpu_device *adev = params->adev;
	struct amdgpu_vm_pt_cursor cursor;
	uint64_t frag_start = start, frag_end;
	unsigned int frag;
	int r;

	/* figure out the initial fragment */
	amdgpu_vm_fragment(params, frag_start, end, flags, &frag, &frag_end);

	/* walk over the address space and update the PTs */
	amdgpu_vm_pt_start(adev, params->vm, start, &cursor);
	while (cursor.pfn < end) {
		unsigned shift, parent_shift, mask;
		uint64_t incr, entry_end, pe_start;
		struct amdgpu_bo *pt;

		if (!params->unlocked) {
			/* make sure that the page tables covering the
			 * address range are actually allocated
			 */
			r = amdgpu_vm_alloc_pts(params->adev, params->vm,
						&cursor, params->immediate);
			if (r)
				return r;
		}

		shift = amdgpu_vm_level_shift(adev, cursor.level);
		parent_shift = amdgpu_vm_level_shift(adev, cursor.level - 1);
		if (params->unlocked) {
			/* Unlocked updates are only allowed on the leaves */
			if (amdgpu_vm_pt_descendant(adev, &cursor))
				continue;
		} else if (adev->asic_type < CHIP_VEGA10 &&
			   (flags & AMDGPU_PTE_VALID)) {
			/* No huge page support before GMC v9 */
			if (cursor.level != AMDGPU_VM_PTB) {
				if (!amdgpu_vm_pt_descendant(adev, &cursor))
					return -ENOENT;
				continue;
			}
		} else if (frag < shift) {
			/* We can't use this level when the fragment size is
			 * smaller than the address shift. Go to the next
			 * child entry and try again.
			 */
			if (amdgpu_vm_pt_descendant(adev, &cursor))
				continue;
		} else if (frag >= parent_shift) {
			/* If the fragment size is even larger than the parent
			 * shift we should go up one level and check it again.
			 */
			if (!amdgpu_vm_pt_ancestor(&cursor))
				return -EINVAL;
			continue;
		}

		pt = cursor.entry->bo;
		if (!pt) {
			/* We need all PDs and PTs for mapping something, */
			if (flags & AMDGPU_PTE_VALID)
				return -ENOENT;

			/* but unmapping something can happen at a higher
			 * level.
			 */
			if (!amdgpu_vm_pt_ancestor(&cursor))
				return -EINVAL;

			pt = cursor.entry->bo;
			shift = parent_shift;
			frag_end = max(frag_end, ALIGN(frag_start + 1,
				   1ULL << shift));
		}

		/* Looks good so far, calculate parameters for the update */
		incr = (uint64_t)AMDGPU_GPU_PAGE_SIZE << shift;
		mask = amdgpu_vm_entries_mask(adev, cursor.level);
		pe_start = ((cursor.pfn >> shift) & mask) * 8;
		entry_end = ((uint64_t)mask + 1) << shift;
		entry_end += cursor.pfn & ~(entry_end - 1);
		entry_end = min(entry_end, end);

		do {
			struct amdgpu_vm *vm = params->vm;
			uint64_t upd_end = min(entry_end, frag_end);
			unsigned nptes = (upd_end - frag_start) >> shift;
			uint64_t upd_flags = flags | AMDGPU_PTE_FRAG(frag);

			/* This can happen when we set higher level PDs to
			 * silent to stop fault floods.
			 */
			nptes = max(nptes, 1u);

			trace_amdgpu_vm_update_ptes(params, frag_start, upd_end,
						    nptes, dst, incr, upd_flags,
						    vm->task_info.pid,
						    vm->immediate.fence_context);
			amdgpu_vm_update_flags(params, to_amdgpu_bo_vm(pt),
					       cursor.level, pe_start, dst,
					       nptes, incr, upd_flags);

			pe_start += nptes * 8;
			dst += nptes * incr;

			frag_start = upd_end;
			if (frag_start >= frag_end) {
				/* figure out the next fragment */
				amdgpu_vm_fragment(params, frag_start, end,
						   flags, &frag, &frag_end);
				if (frag < shift)
					break;
			}
		} while (frag_start < entry_end);

		if (amdgpu_vm_pt_descendant(adev, &cursor)) {
			/* Free all child entries.
			 * Update the tables with the flags and addresses and free up subsequent
			 * tables in the case of huge pages or freed up areas.
			 * This is the maximum you can free, because all other page tables are not
			 * completely covered by the range and so potentially still in use.
			 */
			while (cursor.pfn < frag_start) {
				/* Make sure previous mapping is freed */
				if (cursor.entry->bo) {
					params->table_freed = true;
					amdgpu_vm_free_pts(adev, params->vm, &cursor);
				}
				amdgpu_vm_pt_next(adev, &cursor);
			}

		} else if (frag >= shift) {
			/* or just move on to the next on the same level. */
			amdgpu_vm_pt_next(adev, &cursor);
		}
	}

	return 0;
}

/**
 * amdgpu_vm_bo_update_mapping - update a mapping in the vm page table
 *
 * @adev: amdgpu_device pointer of the VM
 * @bo_adev: amdgpu_device pointer of the mapped BO
 * @vm: requested vm
 * @immediate: immediate submission in a page fault
 * @unlocked: unlocked invalidation during MM callback
 * @resv: fences we need to sync to
 * @start: start of mapped range
 * @last: last mapped entry
 * @flags: flags for the entries
 * @offset: offset into nodes and pages_addr
 * @res: ttm_resource to map
 * @pages_addr: DMA addresses to use for mapping
 * @fence: optional resulting fence
 * @table_freed: return true if page table is freed
 *
 * Fill in the page table entries between @start and @last.
 *
 * Returns:
 * 0 for success, -EINVAL for failure.
 */
int amdgpu_vm_bo_update_mapping(struct amdgpu_device *adev,
				struct amdgpu_device *bo_adev,
				struct amdgpu_vm *vm, bool immediate,
				bool unlocked, struct dma_resv *resv,
				uint64_t start, uint64_t last,
				uint64_t flags, uint64_t offset,
				struct ttm_resource *res,
				dma_addr_t *pages_addr,
				struct dma_fence **fence,
				bool *table_freed)
{
	struct amdgpu_vm_update_params params;
	struct amdgpu_res_cursor cursor;
	enum amdgpu_sync_mode sync_mode;
	int r, idx;

<<<<<<< HEAD
	if (!drm_dev_enter(&adev->ddev, &idx))
=======
	if (!drm_dev_enter(adev_to_drm(adev), &idx))
>>>>>>> df0cc57e
		return -ENODEV;

	memset(&params, 0, sizeof(params));
	params.adev = adev;
	params.vm = vm;
	params.immediate = immediate;
	params.pages_addr = pages_addr;
	params.unlocked = unlocked;

	/* Implicitly sync to command submissions in the same VM before
	 * unmapping. Sync to moving fences before mapping.
	 */
	if (!(flags & AMDGPU_PTE_VALID))
		sync_mode = AMDGPU_SYNC_EQ_OWNER;
	else
		sync_mode = AMDGPU_SYNC_EXPLICIT;

	amdgpu_vm_eviction_lock(vm);
	if (vm->evicting) {
		r = -EBUSY;
		goto error_unlock;
	}

	if (!unlocked && !dma_fence_is_signaled(vm->last_unlocked)) {
		struct dma_fence *tmp = dma_fence_get_stub();

		amdgpu_bo_fence(vm->root.bo, vm->last_unlocked, true);
		swap(vm->last_unlocked, tmp);
		dma_fence_put(tmp);
	}

	r = vm->update_funcs->prepare(&params, resv, sync_mode);
	if (r)
		goto error_unlock;

	amdgpu_res_first(pages_addr ? NULL : res, offset,
			 (last - start + 1) * AMDGPU_GPU_PAGE_SIZE, &cursor);
	while (cursor.remaining) {
		uint64_t tmp, num_entries, addr;

		num_entries = cursor.size >> AMDGPU_GPU_PAGE_SHIFT;
		if (pages_addr) {
			bool contiguous = true;

			if (num_entries > AMDGPU_GPU_PAGES_IN_CPU_PAGE) {
				uint64_t pfn = cursor.start >> PAGE_SHIFT;
				uint64_t count;

				contiguous = pages_addr[pfn + 1] ==
					pages_addr[pfn] + PAGE_SIZE;

				tmp = num_entries /
					AMDGPU_GPU_PAGES_IN_CPU_PAGE;
				for (count = 2; count < tmp; ++count) {
					uint64_t idx = pfn + count;

					if (contiguous != (pages_addr[idx] ==
					    pages_addr[idx - 1] + PAGE_SIZE))
						break;
				}
				num_entries = count *
					AMDGPU_GPU_PAGES_IN_CPU_PAGE;
			}

			if (!contiguous) {
				addr = cursor.start;
				params.pages_addr = pages_addr;
			} else {
				addr = pages_addr[cursor.start >> PAGE_SHIFT];
				params.pages_addr = NULL;
			}

		} else if (flags & (AMDGPU_PTE_VALID | AMDGPU_PTE_PRT)) {
			addr = bo_adev->vm_manager.vram_base_offset +
				cursor.start;
		} else {
			addr = 0;
		}

		tmp = start + num_entries;
		r = amdgpu_vm_update_ptes(&params, start, tmp, addr, flags);
		if (r)
			goto error_unlock;

		amdgpu_res_next(&cursor, num_entries * AMDGPU_GPU_PAGE_SIZE);
		start = tmp;
	}

	r = vm->update_funcs->commit(&params, fence);

	if (table_freed)
		*table_freed = *table_freed || params.table_freed;

error_unlock:
	amdgpu_vm_eviction_unlock(vm);
	drm_dev_exit(idx);
	return r;
}

void amdgpu_vm_get_memory(struct amdgpu_vm *vm, uint64_t *vram_mem,
				uint64_t *gtt_mem, uint64_t *cpu_mem)
{
	struct amdgpu_bo_va *bo_va, *tmp;

	list_for_each_entry_safe(bo_va, tmp, &vm->idle, base.vm_status) {
		if (!bo_va->base.bo)
			continue;
		amdgpu_bo_get_memory(bo_va->base.bo, vram_mem,
				gtt_mem, cpu_mem);
	}
	list_for_each_entry_safe(bo_va, tmp, &vm->evicted, base.vm_status) {
		if (!bo_va->base.bo)
			continue;
		amdgpu_bo_get_memory(bo_va->base.bo, vram_mem,
				gtt_mem, cpu_mem);
	}
	list_for_each_entry_safe(bo_va, tmp, &vm->relocated, base.vm_status) {
		if (!bo_va->base.bo)
			continue;
		amdgpu_bo_get_memory(bo_va->base.bo, vram_mem,
				gtt_mem, cpu_mem);
	}
	list_for_each_entry_safe(bo_va, tmp, &vm->moved, base.vm_status) {
		if (!bo_va->base.bo)
			continue;
		amdgpu_bo_get_memory(bo_va->base.bo, vram_mem,
				gtt_mem, cpu_mem);
	}
	spin_lock(&vm->invalidated_lock);
	list_for_each_entry_safe(bo_va, tmp, &vm->invalidated, base.vm_status) {
		if (!bo_va->base.bo)
			continue;
		amdgpu_bo_get_memory(bo_va->base.bo, vram_mem,
				gtt_mem, cpu_mem);
	}
	list_for_each_entry_safe(bo_va, tmp, &vm->done, base.vm_status) {
		if (!bo_va->base.bo)
			continue;
		amdgpu_bo_get_memory(bo_va->base.bo, vram_mem,
				gtt_mem, cpu_mem);
	}
	spin_unlock(&vm->invalidated_lock);
}
/**
 * amdgpu_vm_bo_update - update all BO mappings in the vm page table
 *
 * @adev: amdgpu_device pointer
 * @bo_va: requested BO and VM object
 * @clear: if true clear the entries
 * @table_freed: return true if page table is freed
 *
 * Fill in the page table entries for @bo_va.
 *
 * Returns:
 * 0 for success, -EINVAL for failure.
 */
int amdgpu_vm_bo_update(struct amdgpu_device *adev, struct amdgpu_bo_va *bo_va,
			bool clear, bool *table_freed)
{
	struct amdgpu_bo *bo = bo_va->base.bo;
	struct amdgpu_vm *vm = bo_va->base.vm;
	struct amdgpu_bo_va_mapping *mapping;
	dma_addr_t *pages_addr = NULL;
	struct ttm_resource *mem;
	struct dma_fence **last_update;
	struct dma_resv *resv;
	uint64_t flags;
	struct amdgpu_device *bo_adev = adev;
	int r;

	if (clear || !bo) {
		mem = NULL;
		resv = vm->root.bo->tbo.base.resv;
	} else {
		struct drm_gem_object *obj = &bo->tbo.base;

		resv = bo->tbo.base.resv;
		if (obj->import_attach && bo_va->is_xgmi) {
			struct dma_buf *dma_buf = obj->import_attach->dmabuf;
			struct drm_gem_object *gobj = dma_buf->priv;
			struct amdgpu_bo *abo = gem_to_amdgpu_bo(gobj);

			if (abo->tbo.resource->mem_type == TTM_PL_VRAM)
				bo = gem_to_amdgpu_bo(gobj);
		}
		mem = bo->tbo.resource;
		if (mem->mem_type == TTM_PL_TT ||
		    mem->mem_type == AMDGPU_PL_PREEMPT)
			pages_addr = bo->tbo.ttm->dma_address;
	}

	if (bo) {
		flags = amdgpu_ttm_tt_pte_flags(adev, bo->tbo.ttm, mem);

		if (amdgpu_bo_encrypted(bo))
			flags |= AMDGPU_PTE_TMZ;

		bo_adev = amdgpu_ttm_adev(bo->tbo.bdev);
	} else {
		flags = 0x0;
	}

	if (clear || (bo && bo->tbo.base.resv ==
		      vm->root.bo->tbo.base.resv))
		last_update = &vm->last_update;
	else
		last_update = &bo_va->last_pt_update;

	if (!clear && bo_va->base.moved) {
		bo_va->base.moved = false;
		list_splice_init(&bo_va->valids, &bo_va->invalids);

	} else if (bo_va->cleared != clear) {
		list_splice_init(&bo_va->valids, &bo_va->invalids);
	}

	list_for_each_entry(mapping, &bo_va->invalids, list) {
		uint64_t update_flags = flags;

		/* normally,bo_va->flags only contians READABLE and WIRTEABLE bit go here
		 * but in case of something, we filter the flags in first place
		 */
		if (!(mapping->flags & AMDGPU_PTE_READABLE))
			update_flags &= ~AMDGPU_PTE_READABLE;
		if (!(mapping->flags & AMDGPU_PTE_WRITEABLE))
			update_flags &= ~AMDGPU_PTE_WRITEABLE;

		/* Apply ASIC specific mapping flags */
		amdgpu_gmc_get_vm_pte(adev, mapping, &update_flags);

		trace_amdgpu_vm_bo_update(mapping);

		r = amdgpu_vm_bo_update_mapping(adev, bo_adev, vm, false, false,
						resv, mapping->start,
						mapping->last, update_flags,
						mapping->offset, mem,
						pages_addr, last_update, table_freed);
		if (r)
			return r;
	}

	/* If the BO is not in its preferred location add it back to
	 * the evicted list so that it gets validated again on the
	 * next command submission.
	 */
	if (bo && bo->tbo.base.resv == vm->root.bo->tbo.base.resv) {
		uint32_t mem_type = bo->tbo.resource->mem_type;

		if (!(bo->preferred_domains &
		      amdgpu_mem_type_to_domain(mem_type)))
			amdgpu_vm_bo_evicted(&bo_va->base);
		else
			amdgpu_vm_bo_idle(&bo_va->base);
	} else {
		amdgpu_vm_bo_done(&bo_va->base);
	}

	list_splice_init(&bo_va->invalids, &bo_va->valids);
	bo_va->cleared = clear;

	if (trace_amdgpu_vm_bo_mapping_enabled()) {
		list_for_each_entry(mapping, &bo_va->valids, list)
			trace_amdgpu_vm_bo_mapping(mapping);
	}

	return 0;
}

/**
 * amdgpu_vm_update_prt_state - update the global PRT state
 *
 * @adev: amdgpu_device pointer
 */
static void amdgpu_vm_update_prt_state(struct amdgpu_device *adev)
{
	unsigned long flags;
	bool enable;

	spin_lock_irqsave(&adev->vm_manager.prt_lock, flags);
	enable = !!atomic_read(&adev->vm_manager.num_prt_users);
	adev->gmc.gmc_funcs->set_prt(adev, enable);
	spin_unlock_irqrestore(&adev->vm_manager.prt_lock, flags);
}

/**
 * amdgpu_vm_prt_get - add a PRT user
 *
 * @adev: amdgpu_device pointer
 */
static void amdgpu_vm_prt_get(struct amdgpu_device *adev)
{
	if (!adev->gmc.gmc_funcs->set_prt)
		return;

	if (atomic_inc_return(&adev->vm_manager.num_prt_users) == 1)
		amdgpu_vm_update_prt_state(adev);
}

/**
 * amdgpu_vm_prt_put - drop a PRT user
 *
 * @adev: amdgpu_device pointer
 */
static void amdgpu_vm_prt_put(struct amdgpu_device *adev)
{
	if (atomic_dec_return(&adev->vm_manager.num_prt_users) == 0)
		amdgpu_vm_update_prt_state(adev);
}

/**
 * amdgpu_vm_prt_cb - callback for updating the PRT status
 *
 * @fence: fence for the callback
 * @_cb: the callback function
 */
static void amdgpu_vm_prt_cb(struct dma_fence *fence, struct dma_fence_cb *_cb)
{
	struct amdgpu_prt_cb *cb = container_of(_cb, struct amdgpu_prt_cb, cb);

	amdgpu_vm_prt_put(cb->adev);
	kfree(cb);
}

/**
 * amdgpu_vm_add_prt_cb - add callback for updating the PRT status
 *
 * @adev: amdgpu_device pointer
 * @fence: fence for the callback
 */
static void amdgpu_vm_add_prt_cb(struct amdgpu_device *adev,
				 struct dma_fence *fence)
{
	struct amdgpu_prt_cb *cb;

	if (!adev->gmc.gmc_funcs->set_prt)
		return;

	cb = kmalloc(sizeof(struct amdgpu_prt_cb), GFP_KERNEL);
	if (!cb) {
		/* Last resort when we are OOM */
		if (fence)
			dma_fence_wait(fence, false);

		amdgpu_vm_prt_put(adev);
	} else {
		cb->adev = adev;
		if (!fence || dma_fence_add_callback(fence, &cb->cb,
						     amdgpu_vm_prt_cb))
			amdgpu_vm_prt_cb(fence, &cb->cb);
	}
}

/**
 * amdgpu_vm_free_mapping - free a mapping
 *
 * @adev: amdgpu_device pointer
 * @vm: requested vm
 * @mapping: mapping to be freed
 * @fence: fence of the unmap operation
 *
 * Free a mapping and make sure we decrease the PRT usage count if applicable.
 */
static void amdgpu_vm_free_mapping(struct amdgpu_device *adev,
				   struct amdgpu_vm *vm,
				   struct amdgpu_bo_va_mapping *mapping,
				   struct dma_fence *fence)
{
	if (mapping->flags & AMDGPU_PTE_PRT)
		amdgpu_vm_add_prt_cb(adev, fence);
	kfree(mapping);
}

/**
 * amdgpu_vm_prt_fini - finish all prt mappings
 *
 * @adev: amdgpu_device pointer
 * @vm: requested vm
 *
 * Register a cleanup callback to disable PRT support after VM dies.
 */
static void amdgpu_vm_prt_fini(struct amdgpu_device *adev, struct amdgpu_vm *vm)
{
	struct dma_resv *resv = vm->root.bo->tbo.base.resv;
	struct dma_fence *excl, **shared;
	unsigned i, shared_count;
	int r;

	r = dma_resv_get_fences(resv, &excl, &shared_count, &shared);
	if (r) {
		/* Not enough memory to grab the fence list, as last resort
		 * block for all the fences to complete.
		 */
		dma_resv_wait_timeout(resv, true, false,
						    MAX_SCHEDULE_TIMEOUT);
		return;
	}

	/* Add a callback for each fence in the reservation object */
	amdgpu_vm_prt_get(adev);
	amdgpu_vm_add_prt_cb(adev, excl);

	for (i = 0; i < shared_count; ++i) {
		amdgpu_vm_prt_get(adev);
		amdgpu_vm_add_prt_cb(adev, shared[i]);
	}

	kfree(shared);
}

/**
 * amdgpu_vm_clear_freed - clear freed BOs in the PT
 *
 * @adev: amdgpu_device pointer
 * @vm: requested vm
 * @fence: optional resulting fence (unchanged if no work needed to be done
 * or if an error occurred)
 *
 * Make sure all freed BOs are cleared in the PT.
 * PTs have to be reserved and mutex must be locked!
 *
 * Returns:
 * 0 for success.
 *
 */
int amdgpu_vm_clear_freed(struct amdgpu_device *adev,
			  struct amdgpu_vm *vm,
			  struct dma_fence **fence)
{
	struct dma_resv *resv = vm->root.bo->tbo.base.resv;
	struct amdgpu_bo_va_mapping *mapping;
	uint64_t init_pte_value = 0;
	struct dma_fence *f = NULL;
	int r;

	while (!list_empty(&vm->freed)) {
		mapping = list_first_entry(&vm->freed,
			struct amdgpu_bo_va_mapping, list);
		list_del(&mapping->list);

		if (vm->pte_support_ats &&
		    mapping->start < AMDGPU_GMC_HOLE_START)
			init_pte_value = AMDGPU_PTE_DEFAULT_ATC;

		r = amdgpu_vm_bo_update_mapping(adev, adev, vm, false, false,
						resv, mapping->start,
						mapping->last, init_pte_value,
						0, NULL, NULL, &f, NULL);
		amdgpu_vm_free_mapping(adev, vm, mapping, f);
		if (r) {
			dma_fence_put(f);
			return r;
		}
	}

	if (fence && f) {
		dma_fence_put(*fence);
		*fence = f;
	} else {
		dma_fence_put(f);
	}

	return 0;

}

/**
 * amdgpu_vm_handle_moved - handle moved BOs in the PT
 *
 * @adev: amdgpu_device pointer
 * @vm: requested vm
 *
 * Make sure all BOs which are moved are updated in the PTs.
 *
 * Returns:
 * 0 for success.
 *
 * PTs have to be reserved!
 */
int amdgpu_vm_handle_moved(struct amdgpu_device *adev,
			   struct amdgpu_vm *vm)
{
	struct amdgpu_bo_va *bo_va, *tmp;
	struct dma_resv *resv;
	bool clear;
	int r;

	list_for_each_entry_safe(bo_va, tmp, &vm->moved, base.vm_status) {
		/* Per VM BOs never need to bo cleared in the page tables */
		r = amdgpu_vm_bo_update(adev, bo_va, false, NULL);
		if (r)
			return r;
	}

	spin_lock(&vm->invalidated_lock);
	while (!list_empty(&vm->invalidated)) {
		bo_va = list_first_entry(&vm->invalidated, struct amdgpu_bo_va,
					 base.vm_status);
		resv = bo_va->base.bo->tbo.base.resv;
		spin_unlock(&vm->invalidated_lock);

		/* Try to reserve the BO to avoid clearing its ptes */
		if (!amdgpu_vm_debug && dma_resv_trylock(resv))
			clear = false;
		/* Somebody else is using the BO right now */
		else
			clear = true;

		r = amdgpu_vm_bo_update(adev, bo_va, clear, NULL);
		if (r)
			return r;

		if (!clear)
			dma_resv_unlock(resv);
		spin_lock(&vm->invalidated_lock);
	}
	spin_unlock(&vm->invalidated_lock);

	return 0;
}

/**
 * amdgpu_vm_bo_add - add a bo to a specific vm
 *
 * @adev: amdgpu_device pointer
 * @vm: requested vm
 * @bo: amdgpu buffer object
 *
 * Add @bo into the requested vm.
 * Add @bo to the list of bos associated with the vm
 *
 * Returns:
 * Newly added bo_va or NULL for failure
 *
 * Object has to be reserved!
 */
struct amdgpu_bo_va *amdgpu_vm_bo_add(struct amdgpu_device *adev,
				      struct amdgpu_vm *vm,
				      struct amdgpu_bo *bo)
{
	struct amdgpu_bo_va *bo_va;

	bo_va = kzalloc(sizeof(struct amdgpu_bo_va), GFP_KERNEL);
	if (bo_va == NULL) {
		return NULL;
	}
	amdgpu_vm_bo_base_init(&bo_va->base, vm, bo);

	bo_va->ref_count = 1;
	INIT_LIST_HEAD(&bo_va->valids);
	INIT_LIST_HEAD(&bo_va->invalids);

	if (!bo)
		return bo_va;

	if (amdgpu_dmabuf_is_xgmi_accessible(adev, bo)) {
		bo_va->is_xgmi = true;
		/* Power up XGMI if it can be potentially used */
		amdgpu_xgmi_set_pstate(adev, AMDGPU_XGMI_PSTATE_MAX_VEGA20);
	}

	return bo_va;
}


/**
 * amdgpu_vm_bo_insert_map - insert a new mapping
 *
 * @adev: amdgpu_device pointer
 * @bo_va: bo_va to store the address
 * @mapping: the mapping to insert
 *
 * Insert a new mapping into all structures.
 */
static void amdgpu_vm_bo_insert_map(struct amdgpu_device *adev,
				    struct amdgpu_bo_va *bo_va,
				    struct amdgpu_bo_va_mapping *mapping)
{
	struct amdgpu_vm *vm = bo_va->base.vm;
	struct amdgpu_bo *bo = bo_va->base.bo;

	mapping->bo_va = bo_va;
	list_add(&mapping->list, &bo_va->invalids);
	amdgpu_vm_it_insert(mapping, &vm->va);

	if (mapping->flags & AMDGPU_PTE_PRT)
		amdgpu_vm_prt_get(adev);

	if (bo && bo->tbo.base.resv == vm->root.bo->tbo.base.resv &&
	    !bo_va->base.moved) {
		list_move(&bo_va->base.vm_status, &vm->moved);
	}
	trace_amdgpu_vm_bo_map(bo_va, mapping);
}

/**
 * amdgpu_vm_bo_map - map bo inside a vm
 *
 * @adev: amdgpu_device pointer
 * @bo_va: bo_va to store the address
 * @saddr: where to map the BO
 * @offset: requested offset in the BO
 * @size: BO size in bytes
 * @flags: attributes of pages (read/write/valid/etc.)
 *
 * Add a mapping of the BO at the specefied addr into the VM.
 *
 * Returns:
 * 0 for success, error for failure.
 *
 * Object has to be reserved and unreserved outside!
 */
int amdgpu_vm_bo_map(struct amdgpu_device *adev,
		     struct amdgpu_bo_va *bo_va,
		     uint64_t saddr, uint64_t offset,
		     uint64_t size, uint64_t flags)
{
	struct amdgpu_bo_va_mapping *mapping, *tmp;
	struct amdgpu_bo *bo = bo_va->base.bo;
	struct amdgpu_vm *vm = bo_va->base.vm;
	uint64_t eaddr;

	/* validate the parameters */
	if (saddr & ~PAGE_MASK || offset & ~PAGE_MASK ||
	    size == 0 || size & ~PAGE_MASK)
		return -EINVAL;

	/* make sure object fit at this offset */
	eaddr = saddr + size - 1;
	if (saddr >= eaddr ||
	    (bo && offset + size > amdgpu_bo_size(bo)) ||
	    (eaddr >= adev->vm_manager.max_pfn << AMDGPU_GPU_PAGE_SHIFT))
		return -EINVAL;

	saddr /= AMDGPU_GPU_PAGE_SIZE;
	eaddr /= AMDGPU_GPU_PAGE_SIZE;

	tmp = amdgpu_vm_it_iter_first(&vm->va, saddr, eaddr);
	if (tmp) {
		/* bo and tmp overlap, invalid addr */
		dev_err(adev->dev, "bo %p va 0x%010Lx-0x%010Lx conflict with "
			"0x%010Lx-0x%010Lx\n", bo, saddr, eaddr,
			tmp->start, tmp->last + 1);
		return -EINVAL;
	}

	mapping = kmalloc(sizeof(*mapping), GFP_KERNEL);
	if (!mapping)
		return -ENOMEM;

	mapping->start = saddr;
	mapping->last = eaddr;
	mapping->offset = offset;
	mapping->flags = flags;

	amdgpu_vm_bo_insert_map(adev, bo_va, mapping);

	return 0;
}

/**
 * amdgpu_vm_bo_replace_map - map bo inside a vm, replacing existing mappings
 *
 * @adev: amdgpu_device pointer
 * @bo_va: bo_va to store the address
 * @saddr: where to map the BO
 * @offset: requested offset in the BO
 * @size: BO size in bytes
 * @flags: attributes of pages (read/write/valid/etc.)
 *
 * Add a mapping of the BO at the specefied addr into the VM. Replace existing
 * mappings as we do so.
 *
 * Returns:
 * 0 for success, error for failure.
 *
 * Object has to be reserved and unreserved outside!
 */
int amdgpu_vm_bo_replace_map(struct amdgpu_device *adev,
			     struct amdgpu_bo_va *bo_va,
			     uint64_t saddr, uint64_t offset,
			     uint64_t size, uint64_t flags)
{
	struct amdgpu_bo_va_mapping *mapping;
	struct amdgpu_bo *bo = bo_va->base.bo;
	uint64_t eaddr;
	int r;

	/* validate the parameters */
	if (saddr & ~PAGE_MASK || offset & ~PAGE_MASK ||
	    size == 0 || size & ~PAGE_MASK)
		return -EINVAL;

	/* make sure object fit at this offset */
	eaddr = saddr + size - 1;
	if (saddr >= eaddr ||
	    (bo && offset + size > amdgpu_bo_size(bo)) ||
	    (eaddr >= adev->vm_manager.max_pfn << AMDGPU_GPU_PAGE_SHIFT))
		return -EINVAL;

	/* Allocate all the needed memory */
	mapping = kmalloc(sizeof(*mapping), GFP_KERNEL);
	if (!mapping)
		return -ENOMEM;

	r = amdgpu_vm_bo_clear_mappings(adev, bo_va->base.vm, saddr, size);
	if (r) {
		kfree(mapping);
		return r;
	}

	saddr /= AMDGPU_GPU_PAGE_SIZE;
	eaddr /= AMDGPU_GPU_PAGE_SIZE;

	mapping->start = saddr;
	mapping->last = eaddr;
	mapping->offset = offset;
	mapping->flags = flags;

	amdgpu_vm_bo_insert_map(adev, bo_va, mapping);

	return 0;
}

/**
 * amdgpu_vm_bo_unmap - remove bo mapping from vm
 *
 * @adev: amdgpu_device pointer
 * @bo_va: bo_va to remove the address from
 * @saddr: where to the BO is mapped
 *
 * Remove a mapping of the BO at the specefied addr from the VM.
 *
 * Returns:
 * 0 for success, error for failure.
 *
 * Object has to be reserved and unreserved outside!
 */
int amdgpu_vm_bo_unmap(struct amdgpu_device *adev,
		       struct amdgpu_bo_va *bo_va,
		       uint64_t saddr)
{
	struct amdgpu_bo_va_mapping *mapping;
	struct amdgpu_vm *vm = bo_va->base.vm;
	bool valid = true;

	saddr /= AMDGPU_GPU_PAGE_SIZE;

	list_for_each_entry(mapping, &bo_va->valids, list) {
		if (mapping->start == saddr)
			break;
	}

	if (&mapping->list == &bo_va->valids) {
		valid = false;

		list_for_each_entry(mapping, &bo_va->invalids, list) {
			if (mapping->start == saddr)
				break;
		}

		if (&mapping->list == &bo_va->invalids)
			return -ENOENT;
	}

	list_del(&mapping->list);
	amdgpu_vm_it_remove(mapping, &vm->va);
	mapping->bo_va = NULL;
	trace_amdgpu_vm_bo_unmap(bo_va, mapping);

	if (valid)
		list_add(&mapping->list, &vm->freed);
	else
		amdgpu_vm_free_mapping(adev, vm, mapping,
				       bo_va->last_pt_update);

	return 0;
}

/**
 * amdgpu_vm_bo_clear_mappings - remove all mappings in a specific range
 *
 * @adev: amdgpu_device pointer
 * @vm: VM structure to use
 * @saddr: start of the range
 * @size: size of the range
 *
 * Remove all mappings in a range, split them as appropriate.
 *
 * Returns:
 * 0 for success, error for failure.
 */
int amdgpu_vm_bo_clear_mappings(struct amdgpu_device *adev,
				struct amdgpu_vm *vm,
				uint64_t saddr, uint64_t size)
{
	struct amdgpu_bo_va_mapping *before, *after, *tmp, *next;
	LIST_HEAD(removed);
	uint64_t eaddr;

	eaddr = saddr + size - 1;
	saddr /= AMDGPU_GPU_PAGE_SIZE;
	eaddr /= AMDGPU_GPU_PAGE_SIZE;

	/* Allocate all the needed memory */
	before = kzalloc(sizeof(*before), GFP_KERNEL);
	if (!before)
		return -ENOMEM;
	INIT_LIST_HEAD(&before->list);

	after = kzalloc(sizeof(*after), GFP_KERNEL);
	if (!after) {
		kfree(before);
		return -ENOMEM;
	}
	INIT_LIST_HEAD(&after->list);

	/* Now gather all removed mappings */
	tmp = amdgpu_vm_it_iter_first(&vm->va, saddr, eaddr);
	while (tmp) {
		/* Remember mapping split at the start */
		if (tmp->start < saddr) {
			before->start = tmp->start;
			before->last = saddr - 1;
			before->offset = tmp->offset;
			before->flags = tmp->flags;
			before->bo_va = tmp->bo_va;
			list_add(&before->list, &tmp->bo_va->invalids);
		}

		/* Remember mapping split at the end */
		if (tmp->last > eaddr) {
			after->start = eaddr + 1;
			after->last = tmp->last;
			after->offset = tmp->offset;
			after->offset += (after->start - tmp->start) << PAGE_SHIFT;
			after->flags = tmp->flags;
			after->bo_va = tmp->bo_va;
			list_add(&after->list, &tmp->bo_va->invalids);
		}

		list_del(&tmp->list);
		list_add(&tmp->list, &removed);

		tmp = amdgpu_vm_it_iter_next(tmp, saddr, eaddr);
	}

	/* And free them up */
	list_for_each_entry_safe(tmp, next, &removed, list) {
		amdgpu_vm_it_remove(tmp, &vm->va);
		list_del(&tmp->list);

		if (tmp->start < saddr)
		    tmp->start = saddr;
		if (tmp->last > eaddr)
		    tmp->last = eaddr;

		tmp->bo_va = NULL;
		list_add(&tmp->list, &vm->freed);
		trace_amdgpu_vm_bo_unmap(NULL, tmp);
	}

	/* Insert partial mapping before the range */
	if (!list_empty(&before->list)) {
		amdgpu_vm_it_insert(before, &vm->va);
		if (before->flags & AMDGPU_PTE_PRT)
			amdgpu_vm_prt_get(adev);
	} else {
		kfree(before);
	}

	/* Insert partial mapping after the range */
	if (!list_empty(&after->list)) {
		amdgpu_vm_it_insert(after, &vm->va);
		if (after->flags & AMDGPU_PTE_PRT)
			amdgpu_vm_prt_get(adev);
	} else {
		kfree(after);
	}

	return 0;
}

/**
 * amdgpu_vm_bo_lookup_mapping - find mapping by address
 *
 * @vm: the requested VM
 * @addr: the address
 *
 * Find a mapping by it's address.
 *
 * Returns:
 * The amdgpu_bo_va_mapping matching for addr or NULL
 *
 */
struct amdgpu_bo_va_mapping *amdgpu_vm_bo_lookup_mapping(struct amdgpu_vm *vm,
							 uint64_t addr)
{
	return amdgpu_vm_it_iter_first(&vm->va, addr, addr);
}

/**
 * amdgpu_vm_bo_trace_cs - trace all reserved mappings
 *
 * @vm: the requested vm
 * @ticket: CS ticket
 *
 * Trace all mappings of BOs reserved during a command submission.
 */
void amdgpu_vm_bo_trace_cs(struct amdgpu_vm *vm, struct ww_acquire_ctx *ticket)
{
	struct amdgpu_bo_va_mapping *mapping;

	if (!trace_amdgpu_vm_bo_cs_enabled())
		return;

	for (mapping = amdgpu_vm_it_iter_first(&vm->va, 0, U64_MAX); mapping;
	     mapping = amdgpu_vm_it_iter_next(mapping, 0, U64_MAX)) {
		if (mapping->bo_va && mapping->bo_va->base.bo) {
			struct amdgpu_bo *bo;

			bo = mapping->bo_va->base.bo;
			if (dma_resv_locking_ctx(bo->tbo.base.resv) !=
			    ticket)
				continue;
		}

		trace_amdgpu_vm_bo_cs(mapping);
	}
}

/**
 * amdgpu_vm_bo_rmv - remove a bo to a specific vm
 *
 * @adev: amdgpu_device pointer
 * @bo_va: requested bo_va
 *
 * Remove @bo_va->bo from the requested vm.
 *
 * Object have to be reserved!
 */
void amdgpu_vm_bo_rmv(struct amdgpu_device *adev,
		      struct amdgpu_bo_va *bo_va)
{
	struct amdgpu_bo_va_mapping *mapping, *next;
	struct amdgpu_bo *bo = bo_va->base.bo;
	struct amdgpu_vm *vm = bo_va->base.vm;
	struct amdgpu_vm_bo_base **base;

	if (bo) {
		if (bo->tbo.base.resv == vm->root.bo->tbo.base.resv)
			vm->bulk_moveable = false;

		for (base = &bo_va->base.bo->vm_bo; *base;
		     base = &(*base)->next) {
			if (*base != &bo_va->base)
				continue;

			*base = bo_va->base.next;
			break;
		}
	}

	spin_lock(&vm->invalidated_lock);
	list_del(&bo_va->base.vm_status);
	spin_unlock(&vm->invalidated_lock);

	list_for_each_entry_safe(mapping, next, &bo_va->valids, list) {
		list_del(&mapping->list);
		amdgpu_vm_it_remove(mapping, &vm->va);
		mapping->bo_va = NULL;
		trace_amdgpu_vm_bo_unmap(bo_va, mapping);
		list_add(&mapping->list, &vm->freed);
	}
	list_for_each_entry_safe(mapping, next, &bo_va->invalids, list) {
		list_del(&mapping->list);
		amdgpu_vm_it_remove(mapping, &vm->va);
		amdgpu_vm_free_mapping(adev, vm, mapping,
				       bo_va->last_pt_update);
	}

	dma_fence_put(bo_va->last_pt_update);

	if (bo && bo_va->is_xgmi)
		amdgpu_xgmi_set_pstate(adev, AMDGPU_XGMI_PSTATE_MIN);

	kfree(bo_va);
}

/**
 * amdgpu_vm_evictable - check if we can evict a VM
 *
 * @bo: A page table of the VM.
 *
 * Check if it is possible to evict a VM.
 */
bool amdgpu_vm_evictable(struct amdgpu_bo *bo)
{
	struct amdgpu_vm_bo_base *bo_base = bo->vm_bo;

	/* Page tables of a destroyed VM can go away immediately */
	if (!bo_base || !bo_base->vm)
		return true;

	/* Don't evict VM page tables while they are busy */
	if (!dma_resv_test_signaled(bo->tbo.base.resv, true))
		return false;

	/* Try to block ongoing updates */
	if (!amdgpu_vm_eviction_trylock(bo_base->vm))
		return false;

	/* Don't evict VM page tables while they are updated */
	if (!dma_fence_is_signaled(bo_base->vm->last_unlocked)) {
		amdgpu_vm_eviction_unlock(bo_base->vm);
		return false;
	}

	bo_base->vm->evicting = true;
	amdgpu_vm_eviction_unlock(bo_base->vm);
	return true;
}

/**
 * amdgpu_vm_bo_invalidate - mark the bo as invalid
 *
 * @adev: amdgpu_device pointer
 * @bo: amdgpu buffer object
 * @evicted: is the BO evicted
 *
 * Mark @bo as invalid.
 */
void amdgpu_vm_bo_invalidate(struct amdgpu_device *adev,
			     struct amdgpu_bo *bo, bool evicted)
{
	struct amdgpu_vm_bo_base *bo_base;

	/* shadow bo doesn't have bo base, its validation needs its parent */
	if (bo->parent && (amdgpu_bo_shadowed(bo->parent) == bo))
		bo = bo->parent;

	for (bo_base = bo->vm_bo; bo_base; bo_base = bo_base->next) {
		struct amdgpu_vm *vm = bo_base->vm;

		if (evicted && bo->tbo.base.resv == vm->root.bo->tbo.base.resv) {
			amdgpu_vm_bo_evicted(bo_base);
			continue;
		}

		if (bo_base->moved)
			continue;
		bo_base->moved = true;

		if (bo->tbo.type == ttm_bo_type_kernel)
			amdgpu_vm_bo_relocated(bo_base);
		else if (bo->tbo.base.resv == vm->root.bo->tbo.base.resv)
			amdgpu_vm_bo_moved(bo_base);
		else
			amdgpu_vm_bo_invalidated(bo_base);
	}
}

/**
 * amdgpu_vm_get_block_size - calculate VM page table size as power of two
 *
 * @vm_size: VM size
 *
 * Returns:
 * VM page table as power of two
 */
static uint32_t amdgpu_vm_get_block_size(uint64_t vm_size)
{
	/* Total bits covered by PD + PTs */
	unsigned bits = ilog2(vm_size) + 18;

	/* Make sure the PD is 4K in size up to 8GB address space.
	   Above that split equal between PD and PTs */
	if (vm_size <= 8)
		return (bits - 9);
	else
		return ((bits + 3) / 2);
}

/**
 * amdgpu_vm_adjust_size - adjust vm size, block size and fragment size
 *
 * @adev: amdgpu_device pointer
 * @min_vm_size: the minimum vm size in GB if it's set auto
 * @fragment_size_default: Default PTE fragment size
 * @max_level: max VMPT level
 * @max_bits: max address space size in bits
 *
 */
void amdgpu_vm_adjust_size(struct amdgpu_device *adev, uint32_t min_vm_size,
			   uint32_t fragment_size_default, unsigned max_level,
			   unsigned max_bits)
{
	unsigned int max_size = 1 << (max_bits - 30);
	unsigned int vm_size;
	uint64_t tmp;

	/* adjust vm size first */
	if (amdgpu_vm_size != -1) {
		vm_size = amdgpu_vm_size;
		if (vm_size > max_size) {
			dev_warn(adev->dev, "VM size (%d) too large, max is %u GB\n",
				 amdgpu_vm_size, max_size);
			vm_size = max_size;
		}
	} else {
		struct sysinfo si;
		unsigned int phys_ram_gb;

		/* Optimal VM size depends on the amount of physical
		 * RAM available. Underlying requirements and
		 * assumptions:
		 *
		 *  - Need to map system memory and VRAM from all GPUs
		 *     - VRAM from other GPUs not known here
		 *     - Assume VRAM <= system memory
		 *  - On GFX8 and older, VM space can be segmented for
		 *    different MTYPEs
		 *  - Need to allow room for fragmentation, guard pages etc.
		 *
		 * This adds up to a rough guess of system memory x3.
		 * Round up to power of two to maximize the available
		 * VM size with the given page table size.
		 */
		si_meminfo(&si);
		phys_ram_gb = ((uint64_t)si.totalram * si.mem_unit +
			       (1 << 30) - 1) >> 30;
		vm_size = roundup_pow_of_two(
			min(max(phys_ram_gb * 3, min_vm_size), max_size));
	}

	adev->vm_manager.max_pfn = (uint64_t)vm_size << 18;

	tmp = roundup_pow_of_two(adev->vm_manager.max_pfn);
	if (amdgpu_vm_block_size != -1)
		tmp >>= amdgpu_vm_block_size - 9;
	tmp = DIV_ROUND_UP(fls64(tmp) - 1, 9) - 1;
	adev->vm_manager.num_level = min(max_level, (unsigned)tmp);
	switch (adev->vm_manager.num_level) {
	case 3:
		adev->vm_manager.root_level = AMDGPU_VM_PDB2;
		break;
	case 2:
		adev->vm_manager.root_level = AMDGPU_VM_PDB1;
		break;
	case 1:
		adev->vm_manager.root_level = AMDGPU_VM_PDB0;
		break;
	default:
		dev_err(adev->dev, "VMPT only supports 2~4+1 levels\n");
	}
	/* block size depends on vm size and hw setup*/
	if (amdgpu_vm_block_size != -1)
		adev->vm_manager.block_size =
			min((unsigned)amdgpu_vm_block_size, max_bits
			    - AMDGPU_GPU_PAGE_SHIFT
			    - 9 * adev->vm_manager.num_level);
	else if (adev->vm_manager.num_level > 1)
		adev->vm_manager.block_size = 9;
	else
		adev->vm_manager.block_size = amdgpu_vm_get_block_size(tmp);

	if (amdgpu_vm_fragment_size == -1)
		adev->vm_manager.fragment_size = fragment_size_default;
	else
		adev->vm_manager.fragment_size = amdgpu_vm_fragment_size;

	DRM_INFO("vm size is %u GB, %u levels, block size is %u-bit, fragment size is %u-bit\n",
		 vm_size, adev->vm_manager.num_level + 1,
		 adev->vm_manager.block_size,
		 adev->vm_manager.fragment_size);
}

/**
 * amdgpu_vm_wait_idle - wait for the VM to become idle
 *
 * @vm: VM object to wait for
 * @timeout: timeout to wait for VM to become idle
 */
long amdgpu_vm_wait_idle(struct amdgpu_vm *vm, long timeout)
{
	timeout = dma_resv_wait_timeout(vm->root.bo->tbo.base.resv, true,
					true, timeout);
	if (timeout <= 0)
		return timeout;

	return dma_fence_wait_timeout(vm->last_unlocked, true, timeout);
}

/**
 * amdgpu_vm_init - initialize a vm instance
 *
 * @adev: amdgpu_device pointer
 * @vm: requested vm
 *
 * Init @vm fields.
 *
 * Returns:
 * 0 for success, error for failure.
 */
int amdgpu_vm_init(struct amdgpu_device *adev, struct amdgpu_vm *vm)
{
	struct amdgpu_bo *root_bo;
	struct amdgpu_bo_vm *root;
	int r, i;

	vm->va = RB_ROOT_CACHED;
	for (i = 0; i < AMDGPU_MAX_VMHUBS; i++)
		vm->reserved_vmid[i] = NULL;
	INIT_LIST_HEAD(&vm->evicted);
	INIT_LIST_HEAD(&vm->relocated);
	INIT_LIST_HEAD(&vm->moved);
	INIT_LIST_HEAD(&vm->idle);
	INIT_LIST_HEAD(&vm->invalidated);
	spin_lock_init(&vm->invalidated_lock);
	INIT_LIST_HEAD(&vm->freed);
	INIT_LIST_HEAD(&vm->done);

	/* create scheduler entities for page table updates */
	r = drm_sched_entity_init(&vm->immediate, DRM_SCHED_PRIORITY_NORMAL,
				  adev->vm_manager.vm_pte_scheds,
				  adev->vm_manager.vm_pte_num_scheds, NULL);
	if (r)
		return r;

	r = drm_sched_entity_init(&vm->delayed, DRM_SCHED_PRIORITY_NORMAL,
				  adev->vm_manager.vm_pte_scheds,
				  adev->vm_manager.vm_pte_num_scheds, NULL);
	if (r)
		goto error_free_immediate;

	vm->pte_support_ats = false;
	vm->is_compute_context = false;

	vm->use_cpu_for_update = !!(adev->vm_manager.vm_update_mode &
				    AMDGPU_VM_USE_CPU_FOR_GFX);

	DRM_DEBUG_DRIVER("VM update mode is %s\n",
			 vm->use_cpu_for_update ? "CPU" : "SDMA");
	WARN_ONCE((vm->use_cpu_for_update &&
		   !amdgpu_gmc_vram_full_visible(&adev->gmc)),
		  "CPU update of VM recommended only for large BAR system\n");

	if (vm->use_cpu_for_update)
		vm->update_funcs = &amdgpu_vm_cpu_funcs;
	else
		vm->update_funcs = &amdgpu_vm_sdma_funcs;
	vm->last_update = NULL;
	vm->last_unlocked = dma_fence_get_stub();

	mutex_init(&vm->eviction_lock);
	vm->evicting = false;

	r = amdgpu_vm_pt_create(adev, vm, adev->vm_manager.root_level,
				false, &root);
	if (r)
		goto error_free_delayed;
	root_bo = &root->bo;
	r = amdgpu_bo_reserve(root_bo, true);
	if (r)
		goto error_free_root;

	r = dma_resv_reserve_shared(root_bo->tbo.base.resv, 1);
	if (r)
		goto error_unreserve;

	amdgpu_vm_bo_base_init(&vm->root, vm, root_bo);

	r = amdgpu_vm_clear_bo(adev, vm, root, false);
	if (r)
		goto error_unreserve;

	amdgpu_bo_unreserve(vm->root.bo);

	INIT_KFIFO(vm->faults);

	return 0;

error_unreserve:
	amdgpu_bo_unreserve(vm->root.bo);

error_free_root:
	amdgpu_bo_unref(&root->shadow);
	amdgpu_bo_unref(&root_bo);
	vm->root.bo = NULL;

error_free_delayed:
	dma_fence_put(vm->last_unlocked);
	drm_sched_entity_destroy(&vm->delayed);

error_free_immediate:
	drm_sched_entity_destroy(&vm->immediate);

	return r;
}

/**
 * amdgpu_vm_check_clean_reserved - check if a VM is clean
 *
 * @adev: amdgpu_device pointer
 * @vm: the VM to check
 *
 * check all entries of the root PD, if any subsequent PDs are allocated,
 * it means there are page table creating and filling, and is no a clean
 * VM
 *
 * Returns:
 *	0 if this VM is clean
 */
static int amdgpu_vm_check_clean_reserved(struct amdgpu_device *adev,
					  struct amdgpu_vm *vm)
{
	enum amdgpu_vm_level root = adev->vm_manager.root_level;
	unsigned int entries = amdgpu_vm_num_entries(adev, root);
	unsigned int i = 0;

	for (i = 0; i < entries; i++) {
		if (to_amdgpu_bo_vm(vm->root.bo)->entries[i].bo)
			return -EINVAL;
	}

	return 0;
}

/**
 * amdgpu_vm_make_compute - Turn a GFX VM into a compute VM
 *
 * @adev: amdgpu_device pointer
 * @vm: requested vm
 *
 * This only works on GFX VMs that don't have any BOs added and no
 * page tables allocated yet.
 *
 * Changes the following VM parameters:
 * - use_cpu_for_update
 * - pte_supports_ats
 *
 * Reinitializes the page directory to reflect the changed ATS
 * setting.
 *
 * Returns:
 * 0 for success, -errno for errors.
 */
int amdgpu_vm_make_compute(struct amdgpu_device *adev, struct amdgpu_vm *vm)
{
	bool pte_support_ats = (adev->asic_type == CHIP_RAVEN);
	int r;

	r = amdgpu_bo_reserve(vm->root.bo, true);
	if (r)
		return r;

	/* Sanity checks */
	r = amdgpu_vm_check_clean_reserved(adev, vm);
	if (r)
		goto unreserve_bo;

	/* Check if PD needs to be reinitialized and do it before
	 * changing any other state, in case it fails.
	 */
	if (pte_support_ats != vm->pte_support_ats) {
		vm->pte_support_ats = pte_support_ats;
		r = amdgpu_vm_clear_bo(adev, vm,
				       to_amdgpu_bo_vm(vm->root.bo),
				       false);
		if (r)
			goto unreserve_bo;
	}

	/* Update VM state */
	vm->use_cpu_for_update = !!(adev->vm_manager.vm_update_mode &
				    AMDGPU_VM_USE_CPU_FOR_COMPUTE);
	DRM_DEBUG_DRIVER("VM update mode is %s\n",
			 vm->use_cpu_for_update ? "CPU" : "SDMA");
	WARN_ONCE((vm->use_cpu_for_update &&
		   !amdgpu_gmc_vram_full_visible(&adev->gmc)),
		  "CPU update of VM recommended only for large BAR system\n");

	if (vm->use_cpu_for_update) {
		/* Sync with last SDMA update/clear before switching to CPU */
		r = amdgpu_bo_sync_wait(vm->root.bo,
					AMDGPU_FENCE_OWNER_UNDEFINED, true);
		if (r)
			goto unreserve_bo;

		vm->update_funcs = &amdgpu_vm_cpu_funcs;
	} else {
		vm->update_funcs = &amdgpu_vm_sdma_funcs;
	}
	dma_fence_put(vm->last_update);
	vm->last_update = NULL;
	vm->is_compute_context = true;

	/* Free the shadow bo for compute VM */
	amdgpu_bo_unref(&to_amdgpu_bo_vm(vm->root.bo)->shadow);

	goto unreserve_bo;

unreserve_bo:
	amdgpu_bo_unreserve(vm->root.bo);
	return r;
}

/**
 * amdgpu_vm_release_compute - release a compute vm
 * @adev: amdgpu_device pointer
 * @vm: a vm turned into compute vm by calling amdgpu_vm_make_compute
 *
 * This is a correspondant of amdgpu_vm_make_compute. It decouples compute
 * pasid from vm. Compute should stop use of vm after this call.
 */
void amdgpu_vm_release_compute(struct amdgpu_device *adev, struct amdgpu_vm *vm)
{
	amdgpu_vm_set_pasid(adev, vm, 0);
	vm->is_compute_context = false;
}

/**
 * amdgpu_vm_fini - tear down a vm instance
 *
 * @adev: amdgpu_device pointer
 * @vm: requested vm
 *
 * Tear down @vm.
 * Unbind the VM and remove all bos from the vm bo list
 */
void amdgpu_vm_fini(struct amdgpu_device *adev, struct amdgpu_vm *vm)
{
	struct amdgpu_bo_va_mapping *mapping, *tmp;
	bool prt_fini_needed = !!adev->gmc.gmc_funcs->set_prt;
	struct amdgpu_bo *root;
	int i;

	amdgpu_amdkfd_gpuvm_destroy_cb(adev, vm);

	root = amdgpu_bo_ref(vm->root.bo);
	amdgpu_bo_reserve(root, true);
	amdgpu_vm_set_pasid(adev, vm, 0);
	dma_fence_wait(vm->last_unlocked, false);
	dma_fence_put(vm->last_unlocked);

	list_for_each_entry_safe(mapping, tmp, &vm->freed, list) {
		if (mapping->flags & AMDGPU_PTE_PRT && prt_fini_needed) {
			amdgpu_vm_prt_fini(adev, vm);
			prt_fini_needed = false;
		}

		list_del(&mapping->list);
		amdgpu_vm_free_mapping(adev, vm, mapping, NULL);
	}

	amdgpu_vm_free_pts(adev, vm, NULL);
	amdgpu_bo_unreserve(root);
	amdgpu_bo_unref(&root);
	WARN_ON(vm->root.bo);

	drm_sched_entity_destroy(&vm->immediate);
	drm_sched_entity_destroy(&vm->delayed);

	if (!RB_EMPTY_ROOT(&vm->va.rb_root)) {
		dev_err(adev->dev, "still active bo inside vm\n");
	}
	rbtree_postorder_for_each_entry_safe(mapping, tmp,
					     &vm->va.rb_root, rb) {
		/* Don't remove the mapping here, we don't want to trigger a
		 * rebalance and the tree is about to be destroyed anyway.
		 */
		list_del(&mapping->list);
		kfree(mapping);
	}

	dma_fence_put(vm->last_update);
	for (i = 0; i < AMDGPU_MAX_VMHUBS; i++)
		amdgpu_vmid_free_reserved(adev, vm, i);
}

/**
 * amdgpu_vm_manager_init - init the VM manager
 *
 * @adev: amdgpu_device pointer
 *
 * Initialize the VM manager structures
 */
void amdgpu_vm_manager_init(struct amdgpu_device *adev)
{
	unsigned i;

	/* Concurrent flushes are only possible starting with Vega10 and
	 * are broken on Navi10 and Navi14.
	 */
	adev->vm_manager.concurrent_flush = !(adev->asic_type < CHIP_VEGA10 ||
					      adev->asic_type == CHIP_NAVI10 ||
					      adev->asic_type == CHIP_NAVI14);
	amdgpu_vmid_mgr_init(adev);

	adev->vm_manager.fence_context =
		dma_fence_context_alloc(AMDGPU_MAX_RINGS);
	for (i = 0; i < AMDGPU_MAX_RINGS; ++i)
		adev->vm_manager.seqno[i] = 0;

	spin_lock_init(&adev->vm_manager.prt_lock);
	atomic_set(&adev->vm_manager.num_prt_users, 0);

	/* If not overridden by the user, by default, only in large BAR systems
	 * Compute VM tables will be updated by CPU
	 */
#ifdef CONFIG_X86_64
	if (amdgpu_vm_update_mode == -1) {
		if (amdgpu_gmc_vram_full_visible(&adev->gmc))
			adev->vm_manager.vm_update_mode =
				AMDGPU_VM_USE_CPU_FOR_COMPUTE;
		else
			adev->vm_manager.vm_update_mode = 0;
	} else
		adev->vm_manager.vm_update_mode = amdgpu_vm_update_mode;
#else
	adev->vm_manager.vm_update_mode = 0;
#endif

	xa_init_flags(&adev->vm_manager.pasids, XA_FLAGS_LOCK_IRQ);
}

/**
 * amdgpu_vm_manager_fini - cleanup VM manager
 *
 * @adev: amdgpu_device pointer
 *
 * Cleanup the VM manager and free resources.
 */
void amdgpu_vm_manager_fini(struct amdgpu_device *adev)
{
	WARN_ON(!xa_empty(&adev->vm_manager.pasids));
	xa_destroy(&adev->vm_manager.pasids);

	amdgpu_vmid_mgr_fini(adev);
}

/**
 * amdgpu_vm_ioctl - Manages VMID reservation for vm hubs.
 *
 * @dev: drm device pointer
 * @data: drm_amdgpu_vm
 * @filp: drm file pointer
 *
 * Returns:
 * 0 for success, -errno for errors.
 */
int amdgpu_vm_ioctl(struct drm_device *dev, void *data, struct drm_file *filp)
{
	union drm_amdgpu_vm *args = data;
	struct amdgpu_device *adev = drm_to_adev(dev);
	struct amdgpu_fpriv *fpriv = filp->driver_priv;
	long timeout = msecs_to_jiffies(2000);
	int r;

	switch (args->in.op) {
	case AMDGPU_VM_OP_RESERVE_VMID:
		/* We only have requirement to reserve vmid from gfxhub */
		r = amdgpu_vmid_alloc_reserved(adev, &fpriv->vm,
					       AMDGPU_GFXHUB_0);
		if (r)
			return r;
		break;
	case AMDGPU_VM_OP_UNRESERVE_VMID:
		if (amdgpu_sriov_runtime(adev))
			timeout = 8 * timeout;

		/* Wait vm idle to make sure the vmid set in SPM_VMID is
		 * not referenced anymore.
		 */
		r = amdgpu_bo_reserve(fpriv->vm.root.bo, true);
		if (r)
			return r;

		r = amdgpu_vm_wait_idle(&fpriv->vm, timeout);
		if (r < 0)
			return r;

		amdgpu_bo_unreserve(fpriv->vm.root.bo);
		amdgpu_vmid_free_reserved(adev, &fpriv->vm, AMDGPU_GFXHUB_0);
		break;
	default:
		return -EINVAL;
	}

	return 0;
}

/**
 * amdgpu_vm_get_task_info - Extracts task info for a PASID.
 *
 * @adev: drm device pointer
 * @pasid: PASID identifier for VM
 * @task_info: task_info to fill.
 */
void amdgpu_vm_get_task_info(struct amdgpu_device *adev, u32 pasid,
			 struct amdgpu_task_info *task_info)
{
	struct amdgpu_vm *vm;
	unsigned long flags;

	xa_lock_irqsave(&adev->vm_manager.pasids, flags);

	vm = xa_load(&adev->vm_manager.pasids, pasid);
	if (vm)
		*task_info = vm->task_info;

	xa_unlock_irqrestore(&adev->vm_manager.pasids, flags);
}

/**
 * amdgpu_vm_set_task_info - Sets VMs task info.
 *
 * @vm: vm for which to set the info
 */
void amdgpu_vm_set_task_info(struct amdgpu_vm *vm)
{
	if (vm->task_info.pid)
		return;

	vm->task_info.pid = current->pid;
	get_task_comm(vm->task_info.task_name, current);

	if (current->group_leader->mm != current->mm)
		return;

	vm->task_info.tgid = current->group_leader->pid;
	get_task_comm(vm->task_info.process_name, current->group_leader);
}

/**
 * amdgpu_vm_handle_fault - graceful handling of VM faults.
 * @adev: amdgpu device pointer
 * @pasid: PASID of the VM
 * @addr: Address of the fault
 * @write_fault: true is write fault, false is read fault
 *
 * Try to gracefully handle a VM fault. Return true if the fault was handled and
 * shouldn't be reported any more.
 */
bool amdgpu_vm_handle_fault(struct amdgpu_device *adev, u32 pasid,
			    uint64_t addr, bool write_fault)
{
	bool is_compute_context = false;
	struct amdgpu_bo *root;
	unsigned long irqflags;
	uint64_t value, flags;
	struct amdgpu_vm *vm;
	int r;

	xa_lock_irqsave(&adev->vm_manager.pasids, irqflags);
	vm = xa_load(&adev->vm_manager.pasids, pasid);
	if (vm) {
		root = amdgpu_bo_ref(vm->root.bo);
		is_compute_context = vm->is_compute_context;
	} else {
		root = NULL;
	}
	xa_unlock_irqrestore(&adev->vm_manager.pasids, irqflags);

	if (!root)
		return false;

	addr /= AMDGPU_GPU_PAGE_SIZE;

	if (is_compute_context &&
	    !svm_range_restore_pages(adev, pasid, addr, write_fault)) {
		amdgpu_bo_unref(&root);
		return true;
	}

	r = amdgpu_bo_reserve(root, true);
	if (r)
		goto error_unref;

	/* Double check that the VM still exists */
	xa_lock_irqsave(&adev->vm_manager.pasids, irqflags);
	vm = xa_load(&adev->vm_manager.pasids, pasid);
	if (vm && vm->root.bo != root)
		vm = NULL;
	xa_unlock_irqrestore(&adev->vm_manager.pasids, irqflags);
	if (!vm)
		goto error_unlock;

	flags = AMDGPU_PTE_VALID | AMDGPU_PTE_SNOOPED |
		AMDGPU_PTE_SYSTEM;

	if (is_compute_context) {
		/* Intentionally setting invalid PTE flag
		 * combination to force a no-retry-fault
		 */
		flags = AMDGPU_PTE_EXECUTABLE | AMDGPU_PDE_PTE |
			AMDGPU_PTE_TF;
		value = 0;
	} else if (amdgpu_vm_fault_stop == AMDGPU_VM_FAULT_STOP_NEVER) {
		/* Redirect the access to the dummy page */
		value = adev->dummy_page_addr;
		flags |= AMDGPU_PTE_EXECUTABLE | AMDGPU_PTE_READABLE |
			AMDGPU_PTE_WRITEABLE;

	} else {
		/* Let the hw retry silently on the PTE */
		value = 0;
	}

	r = dma_resv_reserve_shared(root->tbo.base.resv, 1);
	if (r) {
		pr_debug("failed %d to reserve fence slot\n", r);
		goto error_unlock;
	}

	r = amdgpu_vm_bo_update_mapping(adev, adev, vm, true, false, NULL, addr,
					addr, flags, value, NULL, NULL, NULL,
					NULL);
	if (r)
		goto error_unlock;

	r = amdgpu_vm_update_pdes(adev, vm, true);

error_unlock:
	amdgpu_bo_unreserve(root);
	if (r < 0)
		DRM_ERROR("Can't handle page fault (%d)\n", r);

error_unref:
	amdgpu_bo_unref(&root);

	return false;
}

#if defined(CONFIG_DEBUG_FS)
/**
 * amdgpu_debugfs_vm_bo_info  - print BO info for the VM
 *
 * @vm: Requested VM for printing BO info
 * @m: debugfs file
 *
 * Print BO information in debugfs file for the VM
 */
void amdgpu_debugfs_vm_bo_info(struct amdgpu_vm *vm, struct seq_file *m)
{
	struct amdgpu_bo_va *bo_va, *tmp;
	u64 total_idle = 0;
	u64 total_evicted = 0;
	u64 total_relocated = 0;
	u64 total_moved = 0;
	u64 total_invalidated = 0;
	u64 total_done = 0;
	unsigned int total_idle_objs = 0;
	unsigned int total_evicted_objs = 0;
	unsigned int total_relocated_objs = 0;
	unsigned int total_moved_objs = 0;
	unsigned int total_invalidated_objs = 0;
	unsigned int total_done_objs = 0;
	unsigned int id = 0;

	seq_puts(m, "\tIdle BOs:\n");
	list_for_each_entry_safe(bo_va, tmp, &vm->idle, base.vm_status) {
		if (!bo_va->base.bo)
			continue;
		total_idle += amdgpu_bo_print_info(id++, bo_va->base.bo, m);
	}
	total_idle_objs = id;
	id = 0;

	seq_puts(m, "\tEvicted BOs:\n");
	list_for_each_entry_safe(bo_va, tmp, &vm->evicted, base.vm_status) {
		if (!bo_va->base.bo)
			continue;
		total_evicted += amdgpu_bo_print_info(id++, bo_va->base.bo, m);
	}
	total_evicted_objs = id;
	id = 0;

	seq_puts(m, "\tRelocated BOs:\n");
	list_for_each_entry_safe(bo_va, tmp, &vm->relocated, base.vm_status) {
		if (!bo_va->base.bo)
			continue;
		total_relocated += amdgpu_bo_print_info(id++, bo_va->base.bo, m);
	}
	total_relocated_objs = id;
	id = 0;

	seq_puts(m, "\tMoved BOs:\n");
	list_for_each_entry_safe(bo_va, tmp, &vm->moved, base.vm_status) {
		if (!bo_va->base.bo)
			continue;
		total_moved += amdgpu_bo_print_info(id++, bo_va->base.bo, m);
	}
	total_moved_objs = id;
	id = 0;

	seq_puts(m, "\tInvalidated BOs:\n");
	spin_lock(&vm->invalidated_lock);
	list_for_each_entry_safe(bo_va, tmp, &vm->invalidated, base.vm_status) {
		if (!bo_va->base.bo)
			continue;
		total_invalidated += amdgpu_bo_print_info(id++,	bo_va->base.bo, m);
	}
	total_invalidated_objs = id;
	id = 0;

	seq_puts(m, "\tDone BOs:\n");
	list_for_each_entry_safe(bo_va, tmp, &vm->done, base.vm_status) {
		if (!bo_va->base.bo)
			continue;
		total_done += amdgpu_bo_print_info(id++, bo_va->base.bo, m);
	}
	spin_unlock(&vm->invalidated_lock);
	total_done_objs = id;

	seq_printf(m, "\tTotal idle size:        %12lld\tobjs:\t%d\n", total_idle,
		   total_idle_objs);
	seq_printf(m, "\tTotal evicted size:     %12lld\tobjs:\t%d\n", total_evicted,
		   total_evicted_objs);
	seq_printf(m, "\tTotal relocated size:   %12lld\tobjs:\t%d\n", total_relocated,
		   total_relocated_objs);
	seq_printf(m, "\tTotal moved size:       %12lld\tobjs:\t%d\n", total_moved,
		   total_moved_objs);
	seq_printf(m, "\tTotal invalidated size: %12lld\tobjs:\t%d\n", total_invalidated,
		   total_invalidated_objs);
	seq_printf(m, "\tTotal done size:        %12lld\tobjs:\t%d\n", total_done,
		   total_done_objs);
}
#endif<|MERGE_RESOLUTION|>--- conflicted
+++ resolved
@@ -845,12 +845,9 @@
 			return r;
 	}
 
-<<<<<<< HEAD
-=======
 	if (!drm_dev_enter(adev_to_drm(adev), &idx))
 		return -ENODEV;
 
->>>>>>> df0cc57e
 	r = vm->update_funcs->map_table(vmbo);
 	if (r)
 		goto exit;
@@ -1721,11 +1718,7 @@
 	enum amdgpu_sync_mode sync_mode;
 	int r, idx;
 
-<<<<<<< HEAD
-	if (!drm_dev_enter(&adev->ddev, &idx))
-=======
 	if (!drm_dev_enter(adev_to_drm(adev), &idx))
->>>>>>> df0cc57e
 		return -ENODEV;
 
 	memset(&params, 0, sizeof(params));
