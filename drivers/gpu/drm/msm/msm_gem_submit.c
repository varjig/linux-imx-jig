// SPDX-License-Identifier: GPL-2.0-only
/*
 * Copyright (C) 2013 Red Hat
 * Author: Rob Clark <robdclark@gmail.com>
 */

#include <linux/file.h>
#include <linux/sync_file.h>
#include <linux/uaccess.h>

#include <drm/drm_drv.h>
#include <drm/drm_file.h>
#include <drm/drm_syncobj.h>

#include "msm_drv.h"
#include "msm_gpu.h"
#include "msm_gem.h"
#include "msm_gpu_trace.h"

/*
 * Cmdstream submission:
 */

/* make sure these don't conflict w/ MSM_SUBMIT_BO_x */
#define BO_VALID    0x8000   /* is current addr in cmdstream correct/valid? */
#define BO_LOCKED   0x4000   /* obj lock is held */
#define BO_ACTIVE   0x2000   /* active refcnt is held */
#define BO_PINNED   0x1000   /* obj is pinned and on active list */

static struct msm_gem_submit *submit_create(struct drm_device *dev,
		struct msm_gpu *gpu,
		struct msm_gpu_submitqueue *queue, uint32_t nr_bos,
		uint32_t nr_cmds)
{
	struct msm_gem_submit *submit;
	uint64_t sz;
	int ret;

	sz = struct_size(submit, bos, nr_bos) +
			((u64)nr_cmds * sizeof(submit->cmd[0]));

	if (sz > SIZE_MAX)
		return ERR_PTR(-ENOMEM);

	submit = kzalloc(sz, GFP_KERNEL | __GFP_NOWARN | __GFP_NORETRY);
	if (!submit)
		return ERR_PTR(-ENOMEM);

	ret = drm_sched_job_init(&submit->base, queue->entity, queue);
	if (ret) {
		kfree(submit);
		return ERR_PTR(ret);
	}
<<<<<<< HEAD

	xa_init_flags(&submit->deps, XA_FLAGS_ALLOC);
=======
>>>>>>> df0cc57e

	kref_init(&submit->ref);
	submit->dev = dev;
	submit->aspace = queue->ctx->aspace;
	submit->gpu = gpu;
	submit->cmd = (void *)&submit->bos[nr_bos];
	submit->queue = queue;
	submit->ring = gpu->rb[queue->ring_nr];
	submit->fault_dumped = false;

	INIT_LIST_HEAD(&submit->node);

	return submit;
}

void __msm_gem_submit_destroy(struct kref *kref)
{
	struct msm_gem_submit *submit =
			container_of(kref, struct msm_gem_submit, ref);
	unsigned long index;
	struct dma_fence *fence;
	unsigned i;

	if (submit->fence_id) {
		mutex_lock(&submit->queue->lock);
		idr_remove(&submit->queue->fence_idr, submit->fence_id);
		mutex_unlock(&submit->queue->lock);
	}

<<<<<<< HEAD
	xa_for_each (&submit->deps, index, fence) {
		dma_fence_put(fence);
	}

	xa_destroy(&submit->deps);

=======
>>>>>>> df0cc57e
	dma_fence_put(submit->user_fence);
	dma_fence_put(submit->hw_fence);

	put_pid(submit->pid);
	msm_submitqueue_put(submit->queue);

	for (i = 0; i < submit->nr_cmds; i++)
		kfree(submit->cmd[i].relocs);

	kfree(submit);
}

static int submit_lookup_objects(struct msm_gem_submit *submit,
		struct drm_msm_gem_submit *args, struct drm_file *file)
{
	unsigned i;
	int ret = 0;

	for (i = 0; i < args->nr_bos; i++) {
		struct drm_msm_gem_submit_bo submit_bo;
		void __user *userptr =
			u64_to_user_ptr(args->bos + (i * sizeof(submit_bo)));

		/* make sure we don't have garbage flags, in case we hit
		 * error path before flags is initialized:
		 */
		submit->bos[i].flags = 0;

		if (copy_from_user(&submit_bo, userptr, sizeof(submit_bo))) {
			ret = -EFAULT;
			i = 0;
			goto out;
		}

/* at least one of READ and/or WRITE flags should be set: */
#define MANDATORY_FLAGS (MSM_SUBMIT_BO_READ | MSM_SUBMIT_BO_WRITE)

		if ((submit_bo.flags & ~MSM_SUBMIT_BO_FLAGS) ||
			!(submit_bo.flags & MANDATORY_FLAGS)) {
			DRM_ERROR("invalid flags: %x\n", submit_bo.flags);
			ret = -EINVAL;
			i = 0;
			goto out;
		}

		submit->bos[i].handle = submit_bo.handle;
		submit->bos[i].flags = submit_bo.flags;
		/* in validate_objects() we figure out if this is true: */
		submit->bos[i].iova  = submit_bo.presumed;
	}

	spin_lock(&file->table_lock);

	for (i = 0; i < args->nr_bos; i++) {
		struct drm_gem_object *obj;

		/* normally use drm_gem_object_lookup(), but for bulk lookup
		 * all under single table_lock just hit object_idr directly:
		 */
		obj = idr_find(&file->object_idr, submit->bos[i].handle);
		if (!obj) {
			DRM_ERROR("invalid handle %u at index %u\n", submit->bos[i].handle, i);
			ret = -EINVAL;
			goto out_unlock;
		}

		drm_gem_object_get(obj);

		submit->bos[i].obj = to_msm_bo(obj);
	}

out_unlock:
	spin_unlock(&file->table_lock);

out:
	submit->nr_bos = i;

	return ret;
}

static int submit_lookup_cmds(struct msm_gem_submit *submit,
		struct drm_msm_gem_submit *args, struct drm_file *file)
{
	unsigned i;
	size_t sz;
	int ret = 0;

	for (i = 0; i < args->nr_cmds; i++) {
		struct drm_msm_gem_submit_cmd submit_cmd;
		void __user *userptr =
			u64_to_user_ptr(args->cmds + (i * sizeof(submit_cmd)));

		ret = copy_from_user(&submit_cmd, userptr, sizeof(submit_cmd));
		if (ret) {
			ret = -EFAULT;
			goto out;
		}

		/* validate input from userspace: */
		switch (submit_cmd.type) {
		case MSM_SUBMIT_CMD_BUF:
		case MSM_SUBMIT_CMD_IB_TARGET_BUF:
		case MSM_SUBMIT_CMD_CTX_RESTORE_BUF:
			break;
		default:
			DRM_ERROR("invalid type: %08x\n", submit_cmd.type);
			return -EINVAL;
		}

		if (submit_cmd.size % 4) {
			DRM_ERROR("non-aligned cmdstream buffer size: %u\n",
					submit_cmd.size);
			ret = -EINVAL;
			goto out;
		}

		submit->cmd[i].type = submit_cmd.type;
		submit->cmd[i].size = submit_cmd.size / 4;
		submit->cmd[i].offset = submit_cmd.submit_offset / 4;
		submit->cmd[i].idx  = submit_cmd.submit_idx;
		submit->cmd[i].nr_relocs = submit_cmd.nr_relocs;

		userptr = u64_to_user_ptr(submit_cmd.relocs);

		sz = array_size(submit_cmd.nr_relocs,
				sizeof(struct drm_msm_gem_submit_reloc));
		/* check for overflow: */
		if (sz == SIZE_MAX) {
			ret = -ENOMEM;
			goto out;
		}
		submit->cmd[i].relocs = kmalloc(sz, GFP_KERNEL);
		ret = copy_from_user(submit->cmd[i].relocs, userptr, sz);
		if (ret) {
			ret = -EFAULT;
			goto out;
		}
	}

out:
	return ret;
}

/* Unwind bo state, according to cleanup_flags.  In the success case, only
 * the lock is dropped at the end of the submit (and active/pin ref is dropped
 * later when the submit is retired).
 */
static void submit_cleanup_bo(struct msm_gem_submit *submit, int i,
		unsigned cleanup_flags)
{
	struct drm_gem_object *obj = &submit->bos[i].obj->base;
	unsigned flags = submit->bos[i].flags & cleanup_flags;

	if (flags & BO_PINNED)
		msm_gem_unpin_iova_locked(obj, submit->aspace);

	if (flags & BO_ACTIVE)
		msm_gem_active_put(obj);

	if (flags & BO_LOCKED)
		dma_resv_unlock(obj->resv);

	submit->bos[i].flags &= ~cleanup_flags;
}

static void submit_unlock_unpin_bo(struct msm_gem_submit *submit, int i)
{
	submit_cleanup_bo(submit, i, BO_PINNED | BO_ACTIVE | BO_LOCKED);

	if (!(submit->bos[i].flags & BO_VALID))
		submit->bos[i].iova = 0;
}

/* This is where we make sure all the bo's are reserved and pin'd: */
static int submit_lock_objects(struct msm_gem_submit *submit)
{
	int contended, slow_locked = -1, i, ret = 0;

retry:
	for (i = 0; i < submit->nr_bos; i++) {
		struct msm_gem_object *msm_obj = submit->bos[i].obj;

		if (slow_locked == i)
			slow_locked = -1;

		contended = i;

		if (!(submit->bos[i].flags & BO_LOCKED)) {
			ret = dma_resv_lock_interruptible(msm_obj->base.resv,
							  &submit->ticket);
			if (ret)
				goto fail;
			submit->bos[i].flags |= BO_LOCKED;
		}
	}

	ww_acquire_done(&submit->ticket);

	return 0;

fail:
	if (ret == -EALREADY) {
		DRM_ERROR("handle %u at index %u already on submit list\n",
				submit->bos[i].handle, i);
		ret = -EINVAL;
	}

	for (; i >= 0; i--)
		submit_unlock_unpin_bo(submit, i);

	if (slow_locked > 0)
		submit_unlock_unpin_bo(submit, slow_locked);

	if (ret == -EDEADLK) {
		struct msm_gem_object *msm_obj = submit->bos[contended].obj;
		/* we lost out in a seqno race, lock and retry.. */
		ret = dma_resv_lock_slow_interruptible(msm_obj->base.resv,
						       &submit->ticket);
		if (!ret) {
			submit->bos[contended].flags |= BO_LOCKED;
			slow_locked = contended;
			goto retry;
		}

		/* Not expecting -EALREADY here, if the bo was already
		 * locked, we should have gotten -EALREADY already from
		 * the dma_resv_lock_interruptable() call.
		 */
		WARN_ON_ONCE(ret == -EALREADY);
	}

	return ret;
}

static int submit_fence_sync(struct msm_gem_submit *submit, bool no_implicit)
{
	int i, ret = 0;

	for (i = 0; i < submit->nr_bos; i++) {
		struct drm_gem_object *obj = &submit->bos[i].obj->base;
		bool write = submit->bos[i].flags & MSM_SUBMIT_BO_WRITE;

		if (!write) {
			/* NOTE: _reserve_shared() must happen before
			 * _add_shared_fence(), which makes this a slightly
			 * strange place to call it.  OTOH this is a
			 * convenient can-fail point to hook it in.
			 */
			ret = dma_resv_reserve_shared(obj->resv, 1);
			if (ret)
				return ret;
		}

		/* exclusive fences must be ordered */
		if (no_implicit && !write)
			continue;

<<<<<<< HEAD
		ret = drm_gem_fence_array_add_implicit(&submit->deps, obj,
			write);
=======
		ret = drm_sched_job_add_implicit_dependencies(&submit->base,
							      obj,
							      write);
>>>>>>> df0cc57e
		if (ret)
			break;
	}

	return ret;
}

static int submit_pin_objects(struct msm_gem_submit *submit)
{
	int i, ret = 0;

	submit->valid = true;

	/*
	 * Increment active_count first, so if under memory pressure, we
	 * don't inadvertently evict a bo needed by the submit in order
	 * to pin an earlier bo in the same submit.
	 */
	for (i = 0; i < submit->nr_bos; i++) {
		struct drm_gem_object *obj = &submit->bos[i].obj->base;

		msm_gem_active_get(obj, submit->gpu);
		submit->bos[i].flags |= BO_ACTIVE;
	}

	for (i = 0; i < submit->nr_bos; i++) {
		struct drm_gem_object *obj = &submit->bos[i].obj->base;
		uint64_t iova;

		/* if locking succeeded, pin bo: */
		ret = msm_gem_get_and_pin_iova_locked(obj,
				submit->aspace, &iova);

		if (ret)
			break;

		submit->bos[i].flags |= BO_PINNED;

		if (iova == submit->bos[i].iova) {
			submit->bos[i].flags |= BO_VALID;
		} else {
			submit->bos[i].iova = iova;
			/* iova changed, so address in cmdstream is not valid: */
			submit->bos[i].flags &= ~BO_VALID;
			submit->valid = false;
		}
	}

	return ret;
}

static void submit_attach_object_fences(struct msm_gem_submit *submit)
{
	int i;

	for (i = 0; i < submit->nr_bos; i++) {
		struct drm_gem_object *obj = &submit->bos[i].obj->base;

		if (submit->bos[i].flags & MSM_SUBMIT_BO_WRITE)
			dma_resv_add_excl_fence(obj->resv, submit->user_fence);
		else if (submit->bos[i].flags & MSM_SUBMIT_BO_READ)
			dma_resv_add_shared_fence(obj->resv, submit->user_fence);
	}
}

static int submit_bo(struct msm_gem_submit *submit, uint32_t idx,
		struct msm_gem_object **obj, uint64_t *iova, bool *valid)
{
	if (idx >= submit->nr_bos) {
		DRM_ERROR("invalid buffer index: %u (out of %u)\n",
				idx, submit->nr_bos);
		return -EINVAL;
	}

	if (obj)
		*obj = submit->bos[idx].obj;
	if (iova)
		*iova = submit->bos[idx].iova;
	if (valid)
		*valid = !!(submit->bos[idx].flags & BO_VALID);

	return 0;
}

/* process the reloc's and patch up the cmdstream as needed: */
static int submit_reloc(struct msm_gem_submit *submit, struct msm_gem_object *obj,
		uint32_t offset, uint32_t nr_relocs, struct drm_msm_gem_submit_reloc *relocs)
{
	uint32_t i, last_offset = 0;
	uint32_t *ptr;
	int ret = 0;

	if (!nr_relocs)
		return 0;

	if (offset % 4) {
		DRM_ERROR("non-aligned cmdstream buffer: %u\n", offset);
		return -EINVAL;
	}

	/* For now, just map the entire thing.  Eventually we probably
	 * to do it page-by-page, w/ kmap() if not vmap()d..
	 */
	ptr = msm_gem_get_vaddr_locked(&obj->base);

	if (IS_ERR(ptr)) {
		ret = PTR_ERR(ptr);
		DBG("failed to map: %d", ret);
		return ret;
	}

	for (i = 0; i < nr_relocs; i++) {
		struct drm_msm_gem_submit_reloc submit_reloc = relocs[i];
		uint32_t off;
		uint64_t iova;
		bool valid;

		if (submit_reloc.submit_offset % 4) {
			DRM_ERROR("non-aligned reloc offset: %u\n",
					submit_reloc.submit_offset);
			ret = -EINVAL;
			goto out;
		}

		/* offset in dwords: */
		off = submit_reloc.submit_offset / 4;

		if ((off >= (obj->base.size / 4)) ||
				(off < last_offset)) {
			DRM_ERROR("invalid offset %u at reloc %u\n", off, i);
			ret = -EINVAL;
			goto out;
		}

		ret = submit_bo(submit, submit_reloc.reloc_idx, NULL, &iova, &valid);
		if (ret)
			goto out;

		if (valid)
			continue;

		iova += submit_reloc.reloc_offset;

		if (submit_reloc.shift < 0)
			iova >>= -submit_reloc.shift;
		else
			iova <<= submit_reloc.shift;

		ptr[off] = iova | submit_reloc.or;

		last_offset = off;
	}

out:
	msm_gem_put_vaddr_locked(&obj->base);

	return ret;
}

/* Cleanup submit at end of ioctl.  In the error case, this also drops
 * references, unpins, and drops active refcnt.  In the non-error case,
 * this is done when the submit is retired.
 */
static void submit_cleanup(struct msm_gem_submit *submit, bool error)
{
	unsigned cleanup_flags = BO_LOCKED;
	unsigned i;

	if (error)
		cleanup_flags |= BO_PINNED | BO_ACTIVE;

	for (i = 0; i < submit->nr_bos; i++) {
		struct msm_gem_object *msm_obj = submit->bos[i].obj;
		submit_cleanup_bo(submit, i, cleanup_flags);
		if (error)
			drm_gem_object_put(&msm_obj->base);
	}
}

void msm_submit_retire(struct msm_gem_submit *submit)
{
	int i;

	for (i = 0; i < submit->nr_bos; i++) {
		struct drm_gem_object *obj = &submit->bos[i].obj->base;

		msm_gem_lock(obj);
		submit_cleanup_bo(submit, i, BO_PINNED | BO_ACTIVE);
		msm_gem_unlock(obj);
		drm_gem_object_put(obj);
	}
}

struct msm_submit_post_dep {
	struct drm_syncobj *syncobj;
	uint64_t point;
	struct dma_fence_chain *chain;
};

static struct drm_syncobj **msm_parse_deps(struct msm_gem_submit *submit,
                                           struct drm_file *file,
                                           uint64_t in_syncobjs_addr,
                                           uint32_t nr_in_syncobjs,
                                           size_t syncobj_stride,
                                           struct msm_ringbuffer *ring)
{
	struct drm_syncobj **syncobjs = NULL;
	struct drm_msm_gem_submit_syncobj syncobj_desc = {0};
	int ret = 0;
	uint32_t i, j;

	syncobjs = kcalloc(nr_in_syncobjs, sizeof(*syncobjs),
	                   GFP_KERNEL | __GFP_NOWARN | __GFP_NORETRY);
	if (!syncobjs)
		return ERR_PTR(-ENOMEM);

	for (i = 0; i < nr_in_syncobjs; ++i) {
		uint64_t address = in_syncobjs_addr + i * syncobj_stride;
		struct dma_fence *fence;

		if (copy_from_user(&syncobj_desc,
			           u64_to_user_ptr(address),
			           min(syncobj_stride, sizeof(syncobj_desc)))) {
			ret = -EFAULT;
			break;
		}

		if (syncobj_desc.point &&
		    !drm_core_check_feature(submit->dev, DRIVER_SYNCOBJ_TIMELINE)) {
			ret = -EOPNOTSUPP;
			break;
		}

		if (syncobj_desc.flags & ~MSM_SUBMIT_SYNCOBJ_FLAGS) {
			ret = -EINVAL;
			break;
		}

		ret = drm_syncobj_find_fence(file, syncobj_desc.handle,
		                             syncobj_desc.point, 0, &fence);
		if (ret)
			break;

<<<<<<< HEAD
		ret = drm_gem_fence_array_add(&submit->deps, fence);
=======
		ret = drm_sched_job_add_dependency(&submit->base, fence);
>>>>>>> df0cc57e
		if (ret)
			break;

		if (syncobj_desc.flags & MSM_SUBMIT_SYNCOBJ_RESET) {
			syncobjs[i] =
				drm_syncobj_find(file, syncobj_desc.handle);
			if (!syncobjs[i]) {
				ret = -EINVAL;
				break;
			}
		}
	}

	if (ret) {
		for (j = 0; j <= i; ++j) {
			if (syncobjs[j])
				drm_syncobj_put(syncobjs[j]);
		}
		kfree(syncobjs);
		return ERR_PTR(ret);
	}
	return syncobjs;
}

static void msm_reset_syncobjs(struct drm_syncobj **syncobjs,
                               uint32_t nr_syncobjs)
{
	uint32_t i;

	for (i = 0; syncobjs && i < nr_syncobjs; ++i) {
		if (syncobjs[i])
			drm_syncobj_replace_fence(syncobjs[i], NULL);
	}
}

static struct msm_submit_post_dep *msm_parse_post_deps(struct drm_device *dev,
                                                       struct drm_file *file,
                                                       uint64_t syncobjs_addr,
                                                       uint32_t nr_syncobjs,
                                                       size_t syncobj_stride)
{
	struct msm_submit_post_dep *post_deps;
	struct drm_msm_gem_submit_syncobj syncobj_desc = {0};
	int ret = 0;
	uint32_t i, j;

	post_deps = kmalloc_array(nr_syncobjs, sizeof(*post_deps),
	                          GFP_KERNEL | __GFP_NOWARN | __GFP_NORETRY);
	if (!post_deps)
		return ERR_PTR(-ENOMEM);

	for (i = 0; i < nr_syncobjs; ++i) {
		uint64_t address = syncobjs_addr + i * syncobj_stride;

		if (copy_from_user(&syncobj_desc,
			           u64_to_user_ptr(address),
			           min(syncobj_stride, sizeof(syncobj_desc)))) {
			ret = -EFAULT;
			break;
		}

		post_deps[i].point = syncobj_desc.point;
		post_deps[i].chain = NULL;

		if (syncobj_desc.flags) {
			ret = -EINVAL;
			break;
		}

		if (syncobj_desc.point) {
			if (!drm_core_check_feature(dev,
			                            DRIVER_SYNCOBJ_TIMELINE)) {
				ret = -EOPNOTSUPP;
				break;
			}

			post_deps[i].chain = dma_fence_chain_alloc();
			if (!post_deps[i].chain) {
				ret = -ENOMEM;
				break;
			}
		}

		post_deps[i].syncobj =
			drm_syncobj_find(file, syncobj_desc.handle);
		if (!post_deps[i].syncobj) {
			ret = -EINVAL;
			break;
		}
	}

	if (ret) {
		for (j = 0; j <= i; ++j) {
			dma_fence_chain_free(post_deps[j].chain);
			if (post_deps[j].syncobj)
				drm_syncobj_put(post_deps[j].syncobj);
		}

		kfree(post_deps);
		return ERR_PTR(ret);
	}

	return post_deps;
}

static void msm_process_post_deps(struct msm_submit_post_dep *post_deps,
                                  uint32_t count, struct dma_fence *fence)
{
	uint32_t i;

	for (i = 0; post_deps && i < count; ++i) {
		if (post_deps[i].chain) {
			drm_syncobj_add_point(post_deps[i].syncobj,
			                      post_deps[i].chain,
			                      fence, post_deps[i].point);
			post_deps[i].chain = NULL;
		} else {
			drm_syncobj_replace_fence(post_deps[i].syncobj,
			                          fence);
		}
	}
}

int msm_ioctl_gem_submit(struct drm_device *dev, void *data,
		struct drm_file *file)
{
	static atomic_t ident = ATOMIC_INIT(0);
	struct msm_drm_private *priv = dev->dev_private;
	struct drm_msm_gem_submit *args = data;
	struct msm_file_private *ctx = file->driver_priv;
	struct msm_gem_submit *submit = NULL;
	struct msm_gpu *gpu = priv->gpu;
	struct msm_gpu_submitqueue *queue;
	struct msm_ringbuffer *ring;
	struct msm_submit_post_dep *post_deps = NULL;
	struct drm_syncobj **syncobjs_to_reset = NULL;
	int out_fence_fd = -1;
	struct pid *pid = get_pid(task_pid(current));
	bool has_ww_ticket = false;
	unsigned i;
	int ret, submitid;

	if (!gpu)
		return -ENXIO;

	if (args->pad)
		return -EINVAL;

	/* for now, we just have 3d pipe.. eventually this would need to
	 * be more clever to dispatch to appropriate gpu module:
	 */
	if (MSM_PIPE_ID(args->flags) != MSM_PIPE_3D0)
		return -EINVAL;

	if (MSM_PIPE_FLAGS(args->flags) & ~MSM_SUBMIT_FLAGS)
		return -EINVAL;

	if (args->flags & MSM_SUBMIT_SUDO) {
		if (!IS_ENABLED(CONFIG_DRM_MSM_GPU_SUDO) ||
		    !capable(CAP_SYS_RAWIO))
			return -EINVAL;
	}

	queue = msm_submitqueue_get(ctx, args->queueid);
	if (!queue)
		return -ENOENT;

	/* Get a unique identifier for the submission for logging purposes */
	submitid = atomic_inc_return(&ident) - 1;

	ring = gpu->rb[queue->ring_nr];
	trace_msm_gpu_submit(pid_nr(pid), ring->id, submitid,
		args->nr_bos, args->nr_cmds);

	ret = mutex_lock_interruptible(&queue->lock);
	if (ret)
		goto out_post_unlock;

	if (args->flags & MSM_SUBMIT_FENCE_FD_OUT) {
		out_fence_fd = get_unused_fd_flags(O_CLOEXEC);
		if (out_fence_fd < 0) {
			ret = out_fence_fd;
			goto out_unlock;
		}
	}

	submit = submit_create(dev, gpu, queue, args->nr_bos,
		args->nr_cmds);
	if (IS_ERR(submit)) {
		ret = PTR_ERR(submit);
<<<<<<< HEAD
=======
		submit = NULL;
>>>>>>> df0cc57e
		goto out_unlock;
	}

	submit->pid = pid;
	submit->ident = submitid;

	if (args->flags & MSM_SUBMIT_SUDO)
		submit->in_rb = true;

	if (args->flags & MSM_SUBMIT_FENCE_FD_IN) {
		struct dma_fence *in_fence;

		in_fence = sync_file_get_fence(args->fence_fd);

		if (!in_fence) {
			ret = -EINVAL;
			goto out_unlock;
		}

<<<<<<< HEAD
		ret = drm_gem_fence_array_add(&submit->deps, in_fence);
=======
		ret = drm_sched_job_add_dependency(&submit->base, in_fence);
>>>>>>> df0cc57e
		if (ret)
			goto out_unlock;
	}

	if (args->flags & MSM_SUBMIT_SYNCOBJ_IN) {
		syncobjs_to_reset = msm_parse_deps(submit, file,
		                                   args->in_syncobjs,
		                                   args->nr_in_syncobjs,
		                                   args->syncobj_stride, ring);
		if (IS_ERR(syncobjs_to_reset)) {
			ret = PTR_ERR(syncobjs_to_reset);
			goto out_unlock;
		}
	}

	if (args->flags & MSM_SUBMIT_SYNCOBJ_OUT) {
		post_deps = msm_parse_post_deps(dev, file,
		                                args->out_syncobjs,
		                                args->nr_out_syncobjs,
		                                args->syncobj_stride);
		if (IS_ERR(post_deps)) {
			ret = PTR_ERR(post_deps);
			goto out_unlock;
		}
	}

	ret = submit_lookup_objects(submit, args, file);
	if (ret)
		goto out;

	ret = submit_lookup_cmds(submit, args, file);
	if (ret)
		goto out;

	/* copy_*_user while holding a ww ticket upsets lockdep */
	ww_acquire_init(&submit->ticket, &reservation_ww_class);
	has_ww_ticket = true;
	ret = submit_lock_objects(submit);
	if (ret)
		goto out;

	ret = submit_fence_sync(submit, !!(args->flags & MSM_SUBMIT_NO_IMPLICIT));
	if (ret)
		goto out;

	ret = submit_pin_objects(submit);
	if (ret)
		goto out;

	for (i = 0; i < args->nr_cmds; i++) {
		struct msm_gem_object *msm_obj;
		uint64_t iova;

		ret = submit_bo(submit, submit->cmd[i].idx,
				&msm_obj, &iova, NULL);
		if (ret)
			goto out;

		if (!submit->cmd[i].size ||
			((submit->cmd[i].size + submit->cmd[i].offset) >
				msm_obj->base.size / 4)) {
			DRM_ERROR("invalid cmdstream size: %u\n", submit->cmd[i].size * 4);
			ret = -EINVAL;
			goto out;
		}

		submit->cmd[i].iova = iova + (submit->cmd[i].offset * 4);

		if (submit->valid)
			continue;

		ret = submit_reloc(submit, msm_obj, submit->cmd[i].offset * 4,
				submit->cmd[i].nr_relocs, submit->cmd[i].relocs);
		if (ret)
			goto out;
	}

	submit->nr_cmds = i;

<<<<<<< HEAD
=======
	drm_sched_job_arm(&submit->base);

>>>>>>> df0cc57e
	submit->user_fence = dma_fence_get(&submit->base.s_fence->finished);

	/*
	 * Allocate an id which can be used by WAIT_FENCE ioctl to map back
	 * to the underlying fence.
	 */
	submit->fence_id = idr_alloc_cyclic(&queue->fence_idr,
			submit->user_fence, 0, INT_MAX, GFP_KERNEL);
	if (submit->fence_id < 0) {
		ret = submit->fence_id = 0;
		submit->fence_id = 0;
<<<<<<< HEAD
		goto out;
	}

	if (args->flags & MSM_SUBMIT_FENCE_FD_OUT) {
=======
	}

	if (ret == 0 && args->flags & MSM_SUBMIT_FENCE_FD_OUT) {
>>>>>>> df0cc57e
		struct sync_file *sync_file = sync_file_create(submit->user_fence);
		if (!sync_file) {
			ret = -ENOMEM;
		} else {
			fd_install(out_fence_fd, sync_file->file);
			args->fence_fd = out_fence_fd;
		}
		fd_install(out_fence_fd, sync_file->file);
		args->fence_fd = out_fence_fd;
	}

	submit_attach_object_fences(submit);

	/* The scheduler owns a ref now: */
	msm_gem_submit_get(submit);

<<<<<<< HEAD
	drm_sched_entity_push_job(&submit->base, queue->entity);

	args->fence = submit->fence_id;
=======
	drm_sched_entity_push_job(&submit->base);

	args->fence = submit->fence_id;
	queue->last_fence = submit->fence_id;
>>>>>>> df0cc57e

	msm_reset_syncobjs(syncobjs_to_reset, args->nr_in_syncobjs);
	msm_process_post_deps(post_deps, args->nr_out_syncobjs,
	                      submit->user_fence);


out:
	submit_cleanup(submit, !!ret);
	if (has_ww_ticket)
		ww_acquire_fini(&submit->ticket);
out_unlock:
	if (ret && (out_fence_fd >= 0))
		put_unused_fd(out_fence_fd);
	mutex_unlock(&queue->lock);
	if (submit)
		msm_gem_submit_put(submit);
out_post_unlock:
	if (!IS_ERR_OR_NULL(post_deps)) {
		for (i = 0; i < args->nr_out_syncobjs; ++i) {
			kfree(post_deps[i].chain);
			drm_syncobj_put(post_deps[i].syncobj);
		}
		kfree(post_deps);
	}

	if (!IS_ERR_OR_NULL(syncobjs_to_reset)) {
		for (i = 0; i < args->nr_in_syncobjs; ++i) {
			if (syncobjs_to_reset[i])
				drm_syncobj_put(syncobjs_to_reset[i]);
		}
		kfree(syncobjs_to_reset);
	}

	return ret;
}<|MERGE_RESOLUTION|>--- conflicted
+++ resolved
@@ -51,11 +51,6 @@
 		kfree(submit);
 		return ERR_PTR(ret);
 	}
-<<<<<<< HEAD
-
-	xa_init_flags(&submit->deps, XA_FLAGS_ALLOC);
-=======
->>>>>>> df0cc57e
 
 	kref_init(&submit->ref);
 	submit->dev = dev;
@@ -75,8 +70,6 @@
 {
 	struct msm_gem_submit *submit =
 			container_of(kref, struct msm_gem_submit, ref);
-	unsigned long index;
-	struct dma_fence *fence;
 	unsigned i;
 
 	if (submit->fence_id) {
@@ -85,15 +78,6 @@
 		mutex_unlock(&submit->queue->lock);
 	}
 
-<<<<<<< HEAD
-	xa_for_each (&submit->deps, index, fence) {
-		dma_fence_put(fence);
-	}
-
-	xa_destroy(&submit->deps);
-
-=======
->>>>>>> df0cc57e
 	dma_fence_put(submit->user_fence);
 	dma_fence_put(submit->hw_fence);
 
@@ -351,14 +335,9 @@
 		if (no_implicit && !write)
 			continue;
 
-<<<<<<< HEAD
-		ret = drm_gem_fence_array_add_implicit(&submit->deps, obj,
-			write);
-=======
 		ret = drm_sched_job_add_implicit_dependencies(&submit->base,
 							      obj,
 							      write);
->>>>>>> df0cc57e
 		if (ret)
 			break;
 	}
@@ -602,11 +581,7 @@
 		if (ret)
 			break;
 
-<<<<<<< HEAD
-		ret = drm_gem_fence_array_add(&submit->deps, fence);
-=======
 		ret = drm_sched_job_add_dependency(&submit->base, fence);
->>>>>>> df0cc57e
 		if (ret)
 			break;
 
@@ -797,10 +772,7 @@
 		args->nr_cmds);
 	if (IS_ERR(submit)) {
 		ret = PTR_ERR(submit);
-<<<<<<< HEAD
-=======
 		submit = NULL;
->>>>>>> df0cc57e
 		goto out_unlock;
 	}
 
@@ -820,11 +792,7 @@
 			goto out_unlock;
 		}
 
-<<<<<<< HEAD
-		ret = drm_gem_fence_array_add(&submit->deps, in_fence);
-=======
 		ret = drm_sched_job_add_dependency(&submit->base, in_fence);
->>>>>>> df0cc57e
 		if (ret)
 			goto out_unlock;
 	}
@@ -904,11 +872,8 @@
 
 	submit->nr_cmds = i;
 
-<<<<<<< HEAD
-=======
 	drm_sched_job_arm(&submit->base);
 
->>>>>>> df0cc57e
 	submit->user_fence = dma_fence_get(&submit->base.s_fence->finished);
 
 	/*
@@ -920,16 +885,9 @@
 	if (submit->fence_id < 0) {
 		ret = submit->fence_id = 0;
 		submit->fence_id = 0;
-<<<<<<< HEAD
-		goto out;
-	}
-
-	if (args->flags & MSM_SUBMIT_FENCE_FD_OUT) {
-=======
 	}
 
 	if (ret == 0 && args->flags & MSM_SUBMIT_FENCE_FD_OUT) {
->>>>>>> df0cc57e
 		struct sync_file *sync_file = sync_file_create(submit->user_fence);
 		if (!sync_file) {
 			ret = -ENOMEM;
@@ -937,8 +895,6 @@
 			fd_install(out_fence_fd, sync_file->file);
 			args->fence_fd = out_fence_fd;
 		}
-		fd_install(out_fence_fd, sync_file->file);
-		args->fence_fd = out_fence_fd;
 	}
 
 	submit_attach_object_fences(submit);
@@ -946,16 +902,10 @@
 	/* The scheduler owns a ref now: */
 	msm_gem_submit_get(submit);
 
-<<<<<<< HEAD
-	drm_sched_entity_push_job(&submit->base, queue->entity);
-
-	args->fence = submit->fence_id;
-=======
 	drm_sched_entity_push_job(&submit->base);
 
 	args->fence = submit->fence_id;
 	queue->last_fence = submit->fence_id;
->>>>>>> df0cc57e
 
 	msm_reset_syncobjs(syncobjs_to_reset, args->nr_in_syncobjs);
 	msm_process_post_deps(post_deps, args->nr_out_syncobjs,
