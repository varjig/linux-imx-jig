--- conflicted
+++ resolved
@@ -805,13 +805,9 @@
 	val &= ~BIT(16);
 	writel(val, reg + SUN8I_A33_PLL_MIPI_REG);
 
-<<<<<<< HEAD
-	of_sunxi_ccu_probe(node, reg, &sun8i_a33_ccu_desc);
-=======
 	ret = devm_sunxi_ccu_probe(&pdev->dev, reg, &sun8i_a33_ccu_desc);
 	if (ret)
 		return ret;
->>>>>>> 754e0b0e
 
 	/* Gate then ungate PLL CPU after any rate changes */
 	ccu_pll_notifier_register(&sun8i_a33_pll_cpu_nb);
