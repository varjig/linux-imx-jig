--- conflicted
+++ resolved
@@ -1132,10 +1132,6 @@
 	drvdata->trcid = coresight_get_trace_id(drvdata->cpu);
 }
 
-<<<<<<< HEAD
-#ifdef CONFIG_CPU_PM
-=======
->>>>>>> a7196caf
 static int etm4_cpu_save(struct etmv4_drvdata *drvdata)
 {
 	int i, ret = 0;
@@ -1405,30 +1401,17 @@
 
 static int etm4_cpu_pm_register(void)
 {
-<<<<<<< HEAD
-	return cpu_pm_register_notifier(&etm4_cpu_pm_nb);
-=======
 	if (IS_ENABLED(CONFIG_CPU_PM))
 		return cpu_pm_register_notifier(&etm4_cpu_pm_nb);
 
 	return 0;
->>>>>>> a7196caf
 }
 
 static void etm4_cpu_pm_unregister(void)
 {
-<<<<<<< HEAD
-	cpu_pm_unregister_notifier(&etm4_cpu_pm_nb);
-}
-#else
-static int etm4_cpu_pm_register(void) { return 0; }
-static void etm4_cpu_pm_unregister(void) { }
-#endif
-=======
 	if (IS_ENABLED(CONFIG_CPU_PM))
 		cpu_pm_unregister_notifier(&etm4_cpu_pm_nb);
 }
->>>>>>> a7196caf
 
 static int etm4_probe(struct amba_device *adev, const struct amba_id *id)
 {
