// SPDX-License-Identifier: GPL-2.0+
/*
 * Driver for Motorola/Freescale IMX serial ports
 *
 * Based on drivers/char/serial.c, by Linus Torvalds, Theodore Ts'o.
 *
 * Author: Sascha Hauer <sascha@saschahauer.de>
 * Copyright (C) 2004 Pengutronix
 */

#include <linux/module.h>
#include <linux/ioport.h>
#include <linux/init.h>
#include <linux/console.h>
#include <linux/sysrq.h>
#include <linux/platform_device.h>
#include <linux/tty.h>
#include <linux/tty_flip.h>
#include <linux/serial_core.h>
#include <linux/serial.h>
#include <linux/clk.h>
#include <linux/delay.h>
#include <linux/ktime.h>
#include <linux/pinctrl/consumer.h>
#include <linux/rational.h>
#include <linux/reset.h>
#include <linux/slab.h>
#include <linux/of.h>
#include <linux/of_device.h>
#include <linux/io.h>
#include <linux/dma-mapping.h>

#include <asm/irq.h>
#include <linux/dma/imx-dma.h>
#include <linux/busfreq-imx.h>
#include <linux/pm_qos.h>

#include "serial_mctrl_gpio.h"

/* Register definitions */
#define URXD0 0x0  /* Receiver Register */
#define URTX0 0x40 /* Transmitter Register */
#define UCR1  0x80 /* Control Register 1 */
#define UCR2  0x84 /* Control Register 2 */
#define UCR3  0x88 /* Control Register 3 */
#define UCR4  0x8c /* Control Register 4 */
#define UFCR  0x90 /* FIFO Control Register */
#define USR1  0x94 /* Status Register 1 */
#define USR2  0x98 /* Status Register 2 */
#define UESC  0x9c /* Escape Character Register */
#define UTIM  0xa0 /* Escape Timer Register */
#define UBIR  0xa4 /* BRM Incremental Register */
#define UBMR  0xa8 /* BRM Modulator Register */
#define UBRC  0xac /* Baud Rate Count Register */
#define IMX21_ONEMS 0xb0 /* One Millisecond register */
#define IMX1_UTS 0xd0 /* UART Test Register on i.mx1 */
#define IMX21_UTS 0xb4 /* UART Test Register on all other i.mx*/

/* UART Control Register Bit Fields.*/
#define URXD_DUMMY_READ (1<<16)
#define URXD_CHARRDY	(1<<15)
#define URXD_ERR	(1<<14)
#define URXD_OVRRUN	(1<<13)
#define URXD_FRMERR	(1<<12)
#define URXD_BRK	(1<<11)
#define URXD_PRERR	(1<<10)
#define URXD_RX_DATA	(0xFF<<0)
#define UCR1_ADEN	(1<<15) /* Auto detect interrupt */
#define UCR1_ADBR	(1<<14) /* Auto detect baud rate */
#define UCR1_TRDYEN	(1<<13) /* Transmitter ready interrupt enable */
#define UCR1_IDEN	(1<<12) /* Idle condition interrupt */
#define UCR1_ICD_REG(x) (((x) & 3) << 10) /* idle condition detect */
#define UCR1_RRDYEN	(1<<9)	/* Recv ready interrupt enable */
#define UCR1_RXDMAEN	(1<<8)	/* Recv ready DMA enable */
#define UCR1_IREN	(1<<7)	/* Infrared interface enable */
#define UCR1_TXMPTYEN	(1<<6)	/* Transimitter empty interrupt enable */
#define UCR1_RTSDEN	(1<<5)	/* RTS delta interrupt enable */
#define UCR1_SNDBRK	(1<<4)	/* Send break */
#define UCR1_TXDMAEN	(1<<3)	/* Transmitter ready DMA enable */
#define IMX1_UCR1_UARTCLKEN (1<<2) /* UART clock enabled, i.mx1 only */
#define UCR1_ATDMAEN    (1<<2)  /* Aging DMA Timer Enable */
#define UCR1_DOZE	(1<<1)	/* Doze */
#define UCR1_UARTEN	(1<<0)	/* UART enabled */
#define UCR2_ESCI	(1<<15)	/* Escape seq interrupt enable */
#define UCR2_IRTS	(1<<14)	/* Ignore RTS pin */
#define UCR2_CTSC	(1<<13)	/* CTS pin control */
#define UCR2_CTS	(1<<12)	/* Clear to send */
#define UCR2_ESCEN	(1<<11)	/* Escape enable */
#define UCR2_PREN	(1<<8)	/* Parity enable */
#define UCR2_PROE	(1<<7)	/* Parity odd/even */
#define UCR2_STPB	(1<<6)	/* Stop */
#define UCR2_WS		(1<<5)	/* Word size */
#define UCR2_RTSEN	(1<<4)	/* Request to send interrupt enable */
#define UCR2_ATEN	(1<<3)	/* Aging Timer Enable */
#define UCR2_TXEN	(1<<2)	/* Transmitter enabled */
#define UCR2_RXEN	(1<<1)	/* Receiver enabled */
#define UCR2_SRST	(1<<0)	/* SW reset */
#define UCR3_DTREN	(1<<13) /* DTR interrupt enable */
#define UCR3_PARERREN	(1<<12) /* Parity enable */
#define UCR3_FRAERREN	(1<<11) /* Frame error interrupt enable */
#define UCR3_DSR	(1<<10) /* Data set ready */
#define UCR3_DCD	(1<<9)	/* Data carrier detect */
#define UCR3_RI		(1<<8)	/* Ring indicator */
#define UCR3_ADNIMP	(1<<7)	/* Autobaud Detection Not Improved */
#define UCR3_RXDSEN	(1<<6)	/* Receive status interrupt enable */
#define UCR3_AIRINTEN	(1<<5)	/* Async IR wake interrupt enable */
#define UCR3_AWAKEN	(1<<4)	/* Async wake interrupt enable */
#define UCR3_DTRDEN	(1<<3)	/* Data Terminal Ready Delta Enable. */
#define IMX21_UCR3_RXDMUXSEL	(1<<2)	/* RXD Muxed Input Select */
#define UCR3_INVT	(1<<1)	/* Inverted Infrared transmission */
#define UCR3_BPEN	(1<<0)	/* Preset registers enable */
#define UCR4_CTSTL_SHF	10	/* CTS trigger level shift */
#define UCR4_CTSTL_MASK	0x3F	/* CTS trigger is 6 bits wide */
#define UCR4_INVR	(1<<9)	/* Inverted infrared reception */
#define UCR4_ENIRI	(1<<8)	/* Serial infrared interrupt enable */
#define UCR4_WKEN	(1<<7)	/* Wake interrupt enable */
#define UCR4_REF16	(1<<6)	/* Ref freq 16 MHz */
#define UCR4_IDDMAEN    (1<<6)  /* DMA IDLE Condition Detected */
#define UCR4_IRSC	(1<<5)	/* IR special case */
#define UCR4_TCEN	(1<<3)	/* Transmit complete interrupt enable */
#define UCR4_BKEN	(1<<2)	/* Break condition interrupt enable */
#define UCR4_OREN	(1<<1)	/* Receiver overrun interrupt enable */
#define UCR4_DREN	(1<<0)	/* Recv data ready interrupt enable */
#define UFCR_RXTL_SHF	0	/* Receiver trigger level shift */
#define UFCR_DCEDTE	(1<<6)	/* DCE/DTE mode select */
#define UFCR_RFDIV	(7<<7)	/* Reference freq divider mask */
#define UFCR_RFDIV_REG(x)	(((x) < 7 ? 6 - (x) : 6) << 7)
#define UFCR_TXTL_SHF	10	/* Transmitter trigger level shift */
#define USR1_PARITYERR	(1<<15) /* Parity error interrupt flag */
#define USR1_RTSS	(1<<14) /* RTS pin status */
#define USR1_TRDY	(1<<13) /* Transmitter ready interrupt/dma flag */
#define USR1_RTSD	(1<<12) /* RTS delta */
#define USR1_ESCF	(1<<11) /* Escape seq interrupt flag */
#define USR1_FRAMERR	(1<<10) /* Frame error interrupt flag */
#define USR1_RRDY	(1<<9)	 /* Receiver ready interrupt/dma flag */
#define USR1_AGTIM	(1<<8)	 /* Ageing timer interrupt flag */
#define USR1_DTRD	(1<<7)	 /* DTR Delta */
#define USR1_RXDS	 (1<<6)	 /* Receiver idle interrupt flag */
#define USR1_AIRINT	 (1<<5)	 /* Async IR wake interrupt flag */
#define USR1_AWAKE	 (1<<4)	 /* Aysnc wake interrupt flag */
#define USR2_ADET	 (1<<15) /* Auto baud rate detect complete */
#define USR2_TXFE	 (1<<14) /* Transmit buffer FIFO empty */
#define USR2_DTRF	 (1<<13) /* DTR edge interrupt flag */
#define USR2_IDLE	 (1<<12) /* Idle condition */
#define USR2_RIDELT	 (1<<10) /* Ring Interrupt Delta */
#define USR2_RIIN	 (1<<9)	 /* Ring Indicator Input */
#define USR2_IRINT	 (1<<8)	 /* Serial infrared interrupt flag */
#define USR2_WAKE	 (1<<7)	 /* Wake */
#define USR2_DCDIN	 (1<<5)	 /* Data Carrier Detect Input */
#define USR2_RTSF	 (1<<4)	 /* RTS edge interrupt flag */
#define USR2_TXDC	 (1<<3)	 /* Transmitter complete */
#define USR2_BRCD	 (1<<2)	 /* Break condition */
#define USR2_ORE	(1<<1)	 /* Overrun error */
#define USR2_RDR	(1<<0)	 /* Recv data ready */
#define UTS_FRCPERR	(1<<13) /* Force parity error */
#define UTS_LOOP	(1<<12)	 /* Loop tx and rx */
#define UTS_TXEMPTY	 (1<<6)	 /* TxFIFO empty */
#define UTS_RXEMPTY	 (1<<5)	 /* RxFIFO empty */
#define UTS_TXFULL	 (1<<4)	 /* TxFIFO full */
#define UTS_RXFULL	 (1<<3)	 /* RxFIFO full */
#define UTS_SOFTRST	 (1<<0)	 /* Software reset */

/* We've been assigned a range on the "Low-density serial ports" major */
#define SERIAL_IMX_MAJOR	207
#define MINOR_START		16
#define DEV_NAME		"ttymxc"

/*
 * This determines how often we check the modem status signals
 * for any change.  They generally aren't connected to an IRQ
 * so we have to poll them.  We also check immediately before
 * filling the TX fifo incase CTS has been dropped.
 */
#define MCTRL_TIMEOUT	(250*HZ/1000)

#define DRIVER_NAME "IMX-uart"

#define UART_NR 8

/* i.MX21 type uart runs on all i.mx except i.MX1 and i.MX6q */
enum imx_uart_type {
	IMX1_UART,
	IMX21_UART,
	IMX53_UART,
	IMX6Q_UART,
};

/* device type dependent stuff */
struct imx_uart_data {
	unsigned uts_reg;
	enum imx_uart_type devtype;
};

enum imx_tx_state {
	OFF,
	WAIT_AFTER_RTS,
	SEND,
	WAIT_AFTER_SEND,
};

struct imx_port {
	struct uart_port	port;
	struct timer_list	timer;
	unsigned int		old_status;
	unsigned int		have_rtscts:1;
	unsigned int		have_rtsgpio:1;
	unsigned int		dte_mode:1;
	unsigned int		inverted_tx:1;
	unsigned int		inverted_rx:1;
	struct clk		*clk_ipg;
	struct clk		*clk_per;
	const struct imx_uart_data *devdata;

	struct mctrl_gpios *gpios;

	/* shadow registers */
	unsigned int ucr1;
	unsigned int ucr2;
	unsigned int ucr3;
	unsigned int ucr4;
	unsigned int ufcr;

	/* DMA fields */
	unsigned int		dma_is_enabled:1;
	unsigned int		dma_is_rxing:1;
	unsigned int		dma_is_txing:1;
	struct dma_chan		*dma_chan_rx, *dma_chan_tx;
	struct scatterlist	rx_sgl, tx_sgl[2];
	void			*rx_buf;
	struct circ_buf		rx_ring;
	unsigned int		rx_buf_size;
	unsigned int		rx_period_length;
	unsigned int		rx_periods;
	dma_cookie_t		rx_cookie;
	unsigned int		tx_bytes;
	unsigned int		dma_tx_nents;
	unsigned int            saved_reg[10];
	bool			context_saved;

	enum imx_tx_state	tx_state;
	struct hrtimer		trigger_start_tx;
	struct hrtimer		trigger_stop_tx;

	struct pm_qos_request   pm_qos_req;
};

struct imx_port_ucrs {
	unsigned int	ucr1;
	unsigned int	ucr2;
	unsigned int	ucr3;
};

static struct imx_uart_data imx_uart_devdata[] = {
	[IMX1_UART] = {
		.uts_reg = IMX1_UTS,
		.devtype = IMX1_UART,
	},
	[IMX21_UART] = {
		.uts_reg = IMX21_UTS,
		.devtype = IMX21_UART,
	},
	[IMX53_UART] = {
		.uts_reg = IMX21_UTS,
		.devtype = IMX53_UART,
	},
	[IMX6Q_UART] = {
		.uts_reg = IMX21_UTS,
		.devtype = IMX6Q_UART,
	},
};

static const struct of_device_id imx_uart_dt_ids[] = {
	{ .compatible = "fsl,imx6q-uart", .data = &imx_uart_devdata[IMX6Q_UART], },
	{ .compatible = "fsl,imx53-uart", .data = &imx_uart_devdata[IMX53_UART], },
	{ .compatible = "fsl,imx1-uart", .data = &imx_uart_devdata[IMX1_UART], },
	{ .compatible = "fsl,imx21-uart", .data = &imx_uart_devdata[IMX21_UART], },
	{ /* sentinel */ }
};
MODULE_DEVICE_TABLE(of, imx_uart_dt_ids);

static void imx_uart_writel(struct imx_port *sport, u32 val, u32 offset)
{
	switch (offset) {
	case UCR1:
		sport->ucr1 = val;
		break;
	case UCR2:
		sport->ucr2 = val;
		break;
	case UCR3:
		sport->ucr3 = val;
		break;
	case UCR4:
		sport->ucr4 = val;
		break;
	case UFCR:
		sport->ufcr = val;
		break;
	default:
		break;
	}
	writel(val, sport->port.membase + offset);
}

static u32 imx_uart_readl(struct imx_port *sport, u32 offset)
{
	switch (offset) {
	case UCR1:
		return sport->ucr1;
		break;
	case UCR2:
		/*
		 * UCR2_SRST is the only bit in the cached registers that might
		 * differ from the value that was last written. As it only
		 * automatically becomes one after being cleared, reread
		 * conditionally.
		 */
		if (!(sport->ucr2 & UCR2_SRST))
			sport->ucr2 = readl(sport->port.membase + offset);
		return sport->ucr2;
		break;
	case UCR3:
		return sport->ucr3;
		break;
	case UCR4:
		return sport->ucr4;
		break;
	case UFCR:
		return sport->ufcr;
		break;
	default:
		return readl(sport->port.membase + offset);
	}
}

static inline unsigned imx_uart_uts_reg(struct imx_port *sport)
{
	return sport->devdata->uts_reg;
}

static inline int imx_uart_is_imx1(struct imx_port *sport)
{
	return sport->devdata->devtype == IMX1_UART;
}

static inline int imx_uart_is_imx21(struct imx_port *sport)
{
	return sport->devdata->devtype == IMX21_UART;
}

static inline int imx_uart_is_imx53(struct imx_port *sport)
{
	return sport->devdata->devtype == IMX53_UART;
}

static inline int imx_uart_is_imx6q(struct imx_port *sport)
{
	return sport->devdata->devtype == IMX6Q_UART;
}
/*
 * Save and restore functions for UCR1, UCR2 and UCR3 registers
 */
#if IS_ENABLED(CONFIG_SERIAL_IMX_CONSOLE)
static void imx_uart_ucrs_save(struct imx_port *sport,
			       struct imx_port_ucrs *ucr)
{
	/* save control registers */
	ucr->ucr1 = imx_uart_readl(sport, UCR1);
	ucr->ucr2 = imx_uart_readl(sport, UCR2);
	ucr->ucr3 = imx_uart_readl(sport, UCR3);
}

static void imx_uart_ucrs_restore(struct imx_port *sport,
				  struct imx_port_ucrs *ucr)
{
	/* restore control registers */
	imx_uart_writel(sport, ucr->ucr1, UCR1);
	imx_uart_writel(sport, ucr->ucr2, UCR2);
	imx_uart_writel(sport, ucr->ucr3, UCR3);
}
#endif

/* called with port.lock taken and irqs caller dependent */
static void imx_uart_rts_active(struct imx_port *sport, u32 *ucr2)
{
	*ucr2 &= ~(UCR2_CTSC | UCR2_CTS);

	mctrl_gpio_set(sport->gpios, sport->port.mctrl | TIOCM_RTS);
}

/* called with port.lock taken and irqs caller dependent */
static void imx_uart_rts_inactive(struct imx_port *sport, u32 *ucr2)
{
	*ucr2 &= ~UCR2_CTSC;
	*ucr2 |= UCR2_CTS;

	mctrl_gpio_set(sport->gpios, sport->port.mctrl & ~TIOCM_RTS);
}

static void start_hrtimer_ms(struct hrtimer *hrt, unsigned long msec)
{
       hrtimer_start(hrt, ms_to_ktime(msec), HRTIMER_MODE_REL);
}

/* called with port.lock taken and irqs off */
static void imx_uart_start_rx(struct uart_port *port)
{
	struct imx_port *sport = (struct imx_port *)port;
	unsigned int ucr1, ucr2;

	ucr1 = imx_uart_readl(sport, UCR1);
	ucr2 = imx_uart_readl(sport, UCR2);

	ucr2 |= UCR2_RXEN;

	if (sport->dma_is_enabled) {
		ucr1 |= UCR1_RXDMAEN | UCR1_ATDMAEN;
	} else {
		ucr1 |= UCR1_RRDYEN;
		ucr2 |= UCR2_ATEN;
	}

	/* Write UCR2 first as it includes RXEN */
	imx_uart_writel(sport, ucr2, UCR2);
	imx_uart_writel(sport, ucr1, UCR1);
}

/* called with port.lock taken and irqs off */
static void imx_uart_stop_tx(struct uart_port *port)
{
	struct imx_port *sport = (struct imx_port *)port;
	u32 ucr1, ucr4, usr2;

	if (sport->tx_state == OFF)
		return;

	/*
	 * We are maybe in the SMP context, so if the DMA TX thread is running
	 * on other cpu, we have to wait for it to finish.
	 */
	if (sport->dma_is_txing)
		return;

	ucr1 = imx_uart_readl(sport, UCR1);
	imx_uart_writel(sport, ucr1 & ~UCR1_TRDYEN, UCR1);

	usr2 = imx_uart_readl(sport, USR2);
	if (!(usr2 & USR2_TXDC)) {
		/* The shifter is still busy, so retry once TC triggers */
		return;
	}

	ucr4 = imx_uart_readl(sport, UCR4);
	ucr4 &= ~UCR4_TCEN;
	imx_uart_writel(sport, ucr4, UCR4);

	/* in rs485 mode disable transmitter */
	if (port->rs485.flags & SER_RS485_ENABLED) {
		if (sport->tx_state == SEND) {
			sport->tx_state = WAIT_AFTER_SEND;

			if (port->rs485.delay_rts_after_send > 0) {
				start_hrtimer_ms(&sport->trigger_stop_tx,
					 port->rs485.delay_rts_after_send);
				return;
			}

			/* continue without any delay */
		}

		if (sport->tx_state == WAIT_AFTER_RTS ||
		    sport->tx_state == WAIT_AFTER_SEND) {
			u32 ucr2;

			hrtimer_try_to_cancel(&sport->trigger_start_tx);

			ucr2 = imx_uart_readl(sport, UCR2);
			if (port->rs485.flags & SER_RS485_RTS_AFTER_SEND)
				imx_uart_rts_active(sport, &ucr2);
			else
				imx_uart_rts_inactive(sport, &ucr2);
			imx_uart_writel(sport, ucr2, UCR2);

			imx_uart_start_rx(port);

			sport->tx_state = OFF;
		}
	} else {
		sport->tx_state = OFF;
	}
}

/* called with port.lock taken and irqs off */
static void imx_uart_stop_rx(struct uart_port *port)
{
	struct imx_port *sport = (struct imx_port *)port;
	u32 ucr1, ucr2, ucr4, uts;

	ucr1 = imx_uart_readl(sport, UCR1);
	ucr2 = imx_uart_readl(sport, UCR2);
	ucr4 = imx_uart_readl(sport, UCR4);

	if (sport->dma_is_enabled) {
		ucr1 &= ~(UCR1_RXDMAEN | UCR1_ATDMAEN);
	} else {
		ucr1 &= ~UCR1_RRDYEN;
		ucr2 &= ~UCR2_ATEN;
		ucr4 &= ~UCR4_OREN;
	}
	imx_uart_writel(sport, ucr1, UCR1);
	imx_uart_writel(sport, ucr4, UCR4);

	/* See SER_RS485_ENABLED/UTS_LOOP comment in imx_uart_probe() */
	if (port->rs485.flags & SER_RS485_ENABLED &&
	    port->rs485.flags & SER_RS485_RTS_ON_SEND &&
	    sport->have_rtscts && !sport->have_rtsgpio) {
		uts = imx_uart_readl(sport, imx_uart_uts_reg(sport));
		uts |= UTS_LOOP;
		imx_uart_writel(sport, uts, imx_uart_uts_reg(sport));
		ucr2 |= UCR2_RXEN;
	} else {
		ucr2 &= ~UCR2_RXEN;
	}

	imx_uart_writel(sport, ucr2, UCR2);
}

/* called with port.lock taken and irqs off */
static void imx_uart_enable_ms(struct uart_port *port)
{
	struct imx_port *sport = (struct imx_port *)port;

	mod_timer(&sport->timer, jiffies);

	mctrl_gpio_enable_ms(sport->gpios);
}

static void imx_uart_dma_tx(struct imx_port *sport);

/* called with port.lock taken and irqs off */
static inline void imx_uart_transmit_buffer(struct imx_port *sport)
{
	struct circ_buf *xmit = &sport->port.state->xmit;

	if (sport->port.x_char) {
		/* Send next char */
		imx_uart_writel(sport, sport->port.x_char, URTX0);
		sport->port.icount.tx++;
		sport->port.x_char = 0;
		return;
	}

	if (uart_circ_empty(xmit) || uart_tx_stopped(&sport->port)) {
		imx_uart_stop_tx(&sport->port);
		return;
	}

	if (sport->dma_is_enabled) {
		u32 ucr1;
		/*
		 * We've just sent a X-char Ensure the TX DMA is enabled
		 * and the TX IRQ is disabled.
		 **/
		ucr1 = imx_uart_readl(sport, UCR1);
		ucr1 &= ~UCR1_TRDYEN;
		if (sport->dma_is_txing) {
			ucr1 |= UCR1_TXDMAEN;
			imx_uart_writel(sport, ucr1, UCR1);
		} else {
			imx_uart_writel(sport, ucr1, UCR1);
			imx_uart_dma_tx(sport);
		}

		return;
	}

	while (!uart_circ_empty(xmit) &&
	       !(imx_uart_readl(sport, imx_uart_uts_reg(sport)) & UTS_TXFULL)) {
		/* send xmit->buf[xmit->tail]
		 * out the port here */
		imx_uart_writel(sport, xmit->buf[xmit->tail], URTX0);
		xmit->tail = (xmit->tail + 1) & (UART_XMIT_SIZE - 1);
		sport->port.icount.tx++;
	}

	if (uart_circ_chars_pending(xmit) < WAKEUP_CHARS)
		uart_write_wakeup(&sport->port);

	if (uart_circ_empty(xmit))
		imx_uart_stop_tx(&sport->port);
}

static void imx_uart_dma_tx_callback(void *data)
{
	struct imx_port *sport = data;
	struct scatterlist *sgl = &sport->tx_sgl[0];
	struct circ_buf *xmit = &sport->port.state->xmit;
	unsigned long flags;
	u32 ucr1;

	spin_lock_irqsave(&sport->port.lock, flags);

	dma_unmap_sg(sport->port.dev, sgl, sport->dma_tx_nents, DMA_TO_DEVICE);

	ucr1 = imx_uart_readl(sport, UCR1);
	ucr1 &= ~UCR1_TXDMAEN;
	imx_uart_writel(sport, ucr1, UCR1);

	/* update the stat */
	xmit->tail = (xmit->tail + sport->tx_bytes) & (UART_XMIT_SIZE - 1);
	sport->port.icount.tx += sport->tx_bytes;

	dev_dbg(sport->port.dev, "we finish the TX DMA.\n");

	sport->dma_is_txing = 0;

	if (uart_circ_chars_pending(xmit) < WAKEUP_CHARS)
		uart_write_wakeup(&sport->port);

	if (!uart_circ_empty(xmit) && !uart_tx_stopped(&sport->port))
		imx_uart_dma_tx(sport);
	else if (sport->port.rs485.flags & SER_RS485_ENABLED) {
		u32 ucr4 = imx_uart_readl(sport, UCR4);
		ucr4 |= UCR4_TCEN;
		imx_uart_writel(sport, ucr4, UCR4);
	}

	spin_unlock_irqrestore(&sport->port.lock, flags);
}

/* called with port.lock taken and irqs off */
static void imx_uart_dma_tx(struct imx_port *sport)
{
	struct circ_buf *xmit = &sport->port.state->xmit;
	struct scatterlist *sgl = sport->tx_sgl;
	struct dma_async_tx_descriptor *desc;
	struct dma_chan	*chan = sport->dma_chan_tx;
	struct device *dev = sport->port.dev;
	u32 ucr1, ucr4;
	int ret;

	if (sport->dma_is_txing)
		return;

	ucr4 = imx_uart_readl(sport, UCR4);
	ucr4 &= ~UCR4_TCEN;
	imx_uart_writel(sport, ucr4, UCR4);

	sport->tx_bytes = uart_circ_chars_pending(xmit);

	if (xmit->tail < xmit->head || xmit->head == 0) {
		sport->dma_tx_nents = 1;
		sg_init_one(sgl, xmit->buf + xmit->tail, sport->tx_bytes);
	} else {
		sport->dma_tx_nents = 2;
		sg_init_table(sgl, 2);
		sg_set_buf(sgl, xmit->buf + xmit->tail,
				UART_XMIT_SIZE - xmit->tail);
		sg_set_buf(sgl + 1, xmit->buf, xmit->head);
	}

	ret = dma_map_sg(dev, sgl, sport->dma_tx_nents, DMA_TO_DEVICE);
	if (ret == 0) {
		dev_err(dev, "DMA mapping error for TX.\n");
		return;
	}
	desc = dmaengine_prep_slave_sg(chan, sgl, ret,
					DMA_MEM_TO_DEV, DMA_PREP_INTERRUPT);
	if (!desc) {
		dma_unmap_sg(dev, sgl, sport->dma_tx_nents,
			     DMA_TO_DEVICE);
		dev_err(dev, "We cannot prepare for the TX slave dma!\n");
		return;
	}
	desc->callback = imx_uart_dma_tx_callback;
	desc->callback_param = sport;

	dev_dbg(dev, "TX: prepare to send %lu bytes by DMA.\n",
			uart_circ_chars_pending(xmit));

	ucr1 = imx_uart_readl(sport, UCR1);
	ucr1 |= UCR1_TXDMAEN;
	imx_uart_writel(sport, ucr1, UCR1);

	/* fire it */
	sport->dma_is_txing = 1;
	dmaengine_submit(desc);
	dma_async_issue_pending(chan);
	return;
}

/* called with port.lock taken and irqs off */
static void imx_uart_start_tx(struct uart_port *port)
{
	struct imx_port *sport = (struct imx_port *)port;
	u32 ucr1;

	if (!sport->port.x_char && uart_circ_empty(&port->state->xmit))
		return;

	/*
	 * We cannot simply do nothing here if sport->tx_state == SEND already
	 * because UCR1_TXMPTYEN might already have been cleared in
	 * imx_uart_stop_tx(), but tx_state is still SEND.
	 */

	if (port->rs485.flags & SER_RS485_ENABLED) {
		if (sport->tx_state == OFF) {
			u32 ucr2 = imx_uart_readl(sport, UCR2);
			if (port->rs485.flags & SER_RS485_RTS_ON_SEND)
				imx_uart_rts_active(sport, &ucr2);
			else
				imx_uart_rts_inactive(sport, &ucr2);
			imx_uart_writel(sport, ucr2, UCR2);

			if (!(port->rs485.flags & SER_RS485_RX_DURING_TX))
				imx_uart_stop_rx(port);

			sport->tx_state = WAIT_AFTER_RTS;

			if (port->rs485.delay_rts_before_send > 0) {
				start_hrtimer_ms(&sport->trigger_start_tx,
					 port->rs485.delay_rts_before_send);
				return;
			}

			/* continue without any delay */
		}

		if (sport->tx_state == WAIT_AFTER_SEND
		    || sport->tx_state == WAIT_AFTER_RTS) {

			hrtimer_try_to_cancel(&sport->trigger_stop_tx);

			/*
			 * Enable transmitter and shifter empty irq only if DMA
			 * is off.  In the DMA case this is done in the
			 * tx-callback.
			 */
			if (!sport->dma_is_enabled) {
				u32 ucr4 = imx_uart_readl(sport, UCR4);
				ucr4 |= UCR4_TCEN;
				imx_uart_writel(sport, ucr4, UCR4);
			}

			sport->tx_state = SEND;
		}
	} else {
		sport->tx_state = SEND;
	}

	if (!sport->dma_is_enabled) {
		ucr1 = imx_uart_readl(sport, UCR1);
		imx_uart_writel(sport, ucr1 | UCR1_TRDYEN, UCR1);
	}

	if (sport->dma_is_enabled) {
		if (sport->port.x_char) {
			/* We have X-char to send, so enable TX IRQ and
			 * disable TX DMA to let TX interrupt to send X-char */
			ucr1 = imx_uart_readl(sport, UCR1);
			ucr1 &= ~UCR1_TXDMAEN;
			ucr1 |= UCR1_TRDYEN;
			imx_uart_writel(sport, ucr1, UCR1);
			return;
		}

		if (!uart_circ_empty(&port->state->xmit) &&
		    !uart_tx_stopped(port))
			imx_uart_dma_tx(sport);
		return;
	}
}

static irqreturn_t __imx_uart_rtsint(int irq, void *dev_id)
{
	struct imx_port *sport = dev_id;
	u32 usr1;

	imx_uart_writel(sport, USR1_RTSD, USR1);
	usr1 = imx_uart_readl(sport, USR1) & USR1_RTSS;
	uart_handle_cts_change(&sport->port, !!usr1);
	wake_up_interruptible(&sport->port.state->port.delta_msr_wait);

	return IRQ_HANDLED;
}

static irqreturn_t imx_uart_rtsint(int irq, void *dev_id)
{
	struct imx_port *sport = dev_id;
	irqreturn_t ret;

	spin_lock(&sport->port.lock);

	ret = __imx_uart_rtsint(irq, dev_id);

	spin_unlock(&sport->port.lock);

	return ret;
}

static irqreturn_t imx_uart_txint(int irq, void *dev_id)
{
	struct imx_port *sport = dev_id;

	spin_lock(&sport->port.lock);
	imx_uart_transmit_buffer(sport);
	spin_unlock(&sport->port.lock);
	return IRQ_HANDLED;
}

static irqreturn_t __imx_uart_rxint(int irq, void *dev_id)
{
	struct imx_port *sport = dev_id;
	unsigned int rx, flg, ignored = 0;
	struct tty_port *port = &sport->port.state->port;

	while (imx_uart_readl(sport, USR2) & USR2_RDR) {
		u32 usr2;

		flg = TTY_NORMAL;
		sport->port.icount.rx++;

		rx = imx_uart_readl(sport, URXD0);

		usr2 = imx_uart_readl(sport, USR2);
		if (usr2 & USR2_BRCD) {
			imx_uart_writel(sport, USR2_BRCD, USR2);
			if (uart_handle_break(&sport->port))
				continue;
		}

		if (uart_handle_sysrq_char(&sport->port, (unsigned char)rx))
			continue;

		if (unlikely(rx & URXD_ERR)) {
			if (rx & URXD_BRK)
				sport->port.icount.brk++;
			else if (rx & URXD_PRERR)
				sport->port.icount.parity++;
			else if (rx & URXD_FRMERR)
				sport->port.icount.frame++;
			if (rx & URXD_OVRRUN)
				sport->port.icount.overrun++;

			if (rx & sport->port.ignore_status_mask) {
				if (++ignored > 100)
					goto out;
				continue;
			}

			rx &= (sport->port.read_status_mask | 0xFF);

			if (rx & URXD_BRK)
				flg = TTY_BREAK;
			else if (rx & URXD_PRERR)
				flg = TTY_PARITY;
			else if (rx & URXD_FRMERR)
				flg = TTY_FRAME;
			if (rx & URXD_OVRRUN)
				flg = TTY_OVERRUN;

			sport->port.sysrq = 0;
		}

		if (sport->port.ignore_status_mask & URXD_DUMMY_READ)
			goto out;

		if (tty_insert_flip_char(port, rx, flg) == 0)
			sport->port.icount.buf_overrun++;
	}

out:
	tty_flip_buffer_push(port);

	return IRQ_HANDLED;
}

static irqreturn_t imx_uart_rxint(int irq, void *dev_id)
{
	struct imx_port *sport = dev_id;
	irqreturn_t ret;

	spin_lock(&sport->port.lock);

	ret = __imx_uart_rxint(irq, dev_id);

	spin_unlock(&sport->port.lock);

	return ret;
}

static void imx_uart_clear_rx_errors(struct imx_port *sport);

/*
 * We have a modem side uart, so the meanings of RTS and CTS are inverted.
 */
static unsigned int imx_uart_get_hwmctrl(struct imx_port *sport)
{
	unsigned int tmp = TIOCM_DSR;
	unsigned usr1 = imx_uart_readl(sport, USR1);
	unsigned usr2 = imx_uart_readl(sport, USR2);

	if (usr1 & USR1_RTSS)
		tmp |= TIOCM_CTS;

	/* in DCE mode DCDIN is always 0 */
	if (!(usr2 & USR2_DCDIN))
		tmp |= TIOCM_CAR;

	if (sport->dte_mode)
		if (!(imx_uart_readl(sport, USR2) & USR2_RIIN))
			tmp |= TIOCM_RI;

	return tmp;
}

/*
 * Handle any change of modem status signal since we were last called.
 */
static void imx_uart_mctrl_check(struct imx_port *sport)
{
	unsigned int status, changed;

	status = imx_uart_get_hwmctrl(sport);
	changed = status ^ sport->old_status;

	if (changed == 0)
		return;

	sport->old_status = status;

	if (changed & TIOCM_RI && status & TIOCM_RI)
		sport->port.icount.rng++;
	if (changed & TIOCM_DSR)
		sport->port.icount.dsr++;
	if (changed & TIOCM_CAR)
		uart_handle_dcd_change(&sport->port, status & TIOCM_CAR);
	if (changed & TIOCM_CTS)
		uart_handle_cts_change(&sport->port, status & TIOCM_CTS);

	wake_up_interruptible(&sport->port.state->port.delta_msr_wait);
}

static irqreturn_t imx_uart_int(int irq, void *dev_id)
{
	struct imx_port *sport = dev_id;
	unsigned int usr1, usr2, ucr1, ucr2, ucr3, ucr4;
	irqreturn_t ret = IRQ_NONE;

	spin_lock(&sport->port.lock);

	usr1 = imx_uart_readl(sport, USR1);
	usr2 = imx_uart_readl(sport, USR2);
	ucr1 = imx_uart_readl(sport, UCR1);
	ucr2 = imx_uart_readl(sport, UCR2);
	ucr3 = imx_uart_readl(sport, UCR3);
	ucr4 = imx_uart_readl(sport, UCR4);

	/*
	 * Even if a condition is true that can trigger an irq only handle it if
	 * the respective irq source is enabled. This prevents some undesired
	 * actions, for example if a character that sits in the RX FIFO and that
	 * should be fetched via DMA is tried to be fetched using PIO. Or the
	 * receiver is currently off and so reading from URXD0 results in an
	 * exception. So just mask the (raw) status bits for disabled irqs.
	 */
	if ((ucr1 & UCR1_RRDYEN) == 0)
		usr1 &= ~USR1_RRDY;
	if ((ucr2 & UCR2_ATEN) == 0)
		usr1 &= ~USR1_AGTIM;
	if ((ucr1 & UCR1_TRDYEN) == 0)
		usr1 &= ~USR1_TRDY;
	if ((ucr4 & UCR4_TCEN) == 0)
		usr2 &= ~USR2_TXDC;
	if ((ucr3 & UCR3_DTRDEN) == 0)
		usr1 &= ~USR1_DTRD;
	if ((ucr1 & UCR1_RTSDEN) == 0)
		usr1 &= ~USR1_RTSD;
	if ((ucr3 & UCR3_AWAKEN) == 0)
		usr1 &= ~USR1_AWAKE;
	if ((ucr4 & UCR4_OREN) == 0)
		usr2 &= ~USR2_ORE;

	if (usr1 & (USR1_RRDY | USR1_AGTIM)) {
		imx_uart_writel(sport, USR1_AGTIM, USR1);

		__imx_uart_rxint(irq, dev_id);
		ret = IRQ_HANDLED;
	}

	if ((usr1 & USR1_TRDY) || (usr2 & USR2_TXDC)) {
		imx_uart_transmit_buffer(sport);
		ret = IRQ_HANDLED;
	}

	if (usr1 & USR1_DTRD) {
		imx_uart_writel(sport, USR1_DTRD, USR1);

		imx_uart_mctrl_check(sport);

		ret = IRQ_HANDLED;
	}

	if (usr1 & USR1_RTSD) {
		__imx_uart_rtsint(irq, dev_id);
		ret = IRQ_HANDLED;
	}

	if (usr1 & USR1_AWAKE) {
		imx_uart_writel(sport, USR1_AWAKE, USR1);
		ret = IRQ_HANDLED;
	}

	if (usr2 & USR2_ORE) {
		sport->port.icount.overrun++;
		imx_uart_writel(sport, USR2_ORE, USR2);
		ret = IRQ_HANDLED;
	}

	spin_unlock(&sport->port.lock);

	return ret;
}

/*
 * Return TIOCSER_TEMT when transmitter is not busy.
 */
static unsigned int imx_uart_tx_empty(struct uart_port *port)
{
	struct imx_port *sport = (struct imx_port *)port;
	unsigned int ret;

	ret = (imx_uart_readl(sport, USR2) & USR2_TXDC) ?  TIOCSER_TEMT : 0;

	/* If the TX DMA is working, return 0. */
	if (sport->dma_is_txing)
		ret = 0;

	return ret;
}

/* called with port.lock taken and irqs off */
static unsigned int imx_uart_get_mctrl(struct uart_port *port)
{
	struct imx_port *sport = (struct imx_port *)port;
	unsigned int ret = imx_uart_get_hwmctrl(sport);

	mctrl_gpio_get(sport->gpios, &ret);

	return ret;
}

/* called with port.lock taken and irqs off */
static void imx_uart_set_mctrl(struct uart_port *port, unsigned int mctrl)
{
	struct imx_port *sport = (struct imx_port *)port;
	u32 ucr3, uts;

	if (!(port->rs485.flags & SER_RS485_ENABLED)) {
		u32 ucr2;

		/*
		 * Turn off autoRTS if RTS is lowered and restore autoRTS
		 * setting if RTS is raised.
		 */
		ucr2 = imx_uart_readl(sport, UCR2);
		ucr2 &= ~(UCR2_CTS | UCR2_CTSC);
		if (mctrl & TIOCM_RTS) {
			ucr2 |= UCR2_CTS;
			/*
			 * UCR2_IRTS is unset if and only if the port is
			 * configured for CRTSCTS, so we use inverted UCR2_IRTS
			 * to get the state to restore to.
			 */
			if (!(ucr2 & UCR2_IRTS))
				ucr2 |= UCR2_CTSC;
		}
		imx_uart_writel(sport, ucr2, UCR2);
	}

	ucr3 = imx_uart_readl(sport, UCR3) & ~UCR3_DSR;
	if (!(mctrl & TIOCM_DTR))
		ucr3 |= UCR3_DSR;
	imx_uart_writel(sport, ucr3, UCR3);

	uts = imx_uart_readl(sport, imx_uart_uts_reg(sport)) & ~UTS_LOOP;
	if (mctrl & TIOCM_LOOP)
		uts |= UTS_LOOP;
	imx_uart_writel(sport, uts, imx_uart_uts_reg(sport));

	mctrl_gpio_set(sport->gpios, mctrl);
}

/*
 * Interrupts always disabled.
 */
static void imx_uart_break_ctl(struct uart_port *port, int break_state)
{
	struct imx_port *sport = (struct imx_port *)port;
	unsigned long flags;
	u32 ucr1;

	spin_lock_irqsave(&sport->port.lock, flags);

	ucr1 = imx_uart_readl(sport, UCR1) & ~UCR1_SNDBRK;

	if (break_state != 0)
		ucr1 |= UCR1_SNDBRK;

	imx_uart_writel(sport, ucr1, UCR1);

	spin_unlock_irqrestore(&sport->port.lock, flags);
}

/*
 * This is our per-port timeout handler, for checking the
 * modem status signals.
 */
static void imx_uart_timeout(struct timer_list *t)
{
	struct imx_port *sport = from_timer(sport, t, timer);
	unsigned long flags;

	if (sport->port.state) {
		spin_lock_irqsave(&sport->port.lock, flags);
		imx_uart_mctrl_check(sport);
		spin_unlock_irqrestore(&sport->port.lock, flags);

		mod_timer(&sport->timer, jiffies + MCTRL_TIMEOUT);
	}
}

/*
 * There are two kinds of RX DMA interrupts(such as in the MX6Q):
 *   [1] the RX DMA buffer is full.
 *   [2] the aging timer expires
 *
 * Condition [2] is triggered when a character has been sitting in the FIFO
 * for at least 8 byte durations.
 */
static void imx_uart_dma_rx_callback(void *data)
{
	struct imx_port *sport = data;
	struct dma_chan	*chan = sport->dma_chan_rx;
	struct scatterlist *sgl = &sport->rx_sgl;
	struct tty_port *port = &sport->port.state->port;
	struct dma_tx_state state;
	struct circ_buf *rx_ring = &sport->rx_ring;
	enum dma_status status;
	unsigned int w_bytes = 0;
	unsigned int r_bytes;
	unsigned int bd_size;

	status = dmaengine_tx_status(chan, sport->rx_cookie, &state);

	if (status == DMA_ERROR) {
		imx_uart_clear_rx_errors(sport);
		return;
	}

	if (!(sport->port.ignore_status_mask & URXD_DUMMY_READ)) {

		/*
		 * The state-residue variable represents the empty space
		 * relative to the entire buffer. Taking this in consideration
		 * the head is always calculated base on the buffer total
		 * length - DMA transaction residue. The UART script from the
		 * SDMA firmware will jump to the next buffer descriptor,
		 * once a DMA transaction if finalized (IMX53 RM - A.4.1.2.4).
		 * Taking this in consideration the tail is always at the
		 * beginning of the buffer descriptor that contains the head.
		 */

		/* Calculate the head */
		rx_ring->head = sg_dma_len(sgl) - state.residue;

		/* Calculate the tail. */
		bd_size = sg_dma_len(sgl) / sport->rx_periods;
		rx_ring->tail = ((rx_ring->head-1) / bd_size) * bd_size;

		if (rx_ring->head <= sg_dma_len(sgl) &&
		    rx_ring->head > rx_ring->tail) {

			/* Move data from tail to head */
			r_bytes = rx_ring->head - rx_ring->tail;

			/* CPU claims ownership of RX DMA buffer */
			dma_sync_sg_for_cpu(sport->port.dev, sgl, 1,
				DMA_FROM_DEVICE);

			w_bytes = tty_insert_flip_string(port,
				sport->rx_buf + rx_ring->tail, r_bytes);

			/* UART retrieves ownership of RX DMA buffer */
			dma_sync_sg_for_device(sport->port.dev, sgl, 1,
				DMA_FROM_DEVICE);

			if (w_bytes != r_bytes)
				sport->port.icount.buf_overrun++;

			sport->port.icount.rx += w_bytes;
		} else	{
			WARN_ON(rx_ring->head > sg_dma_len(sgl));
			WARN_ON(rx_ring->head <= rx_ring->tail);
		}
	}

	if (w_bytes) {
		tty_flip_buffer_push(port);
		dev_dbg(sport->port.dev, "We get %d bytes.\n", w_bytes);
	}
}

static int imx_uart_start_rx_dma(struct imx_port *sport)
{
	struct scatterlist *sgl = &sport->rx_sgl;
	struct dma_chan	*chan = sport->dma_chan_rx;
	struct device *dev = sport->port.dev;
	struct dma_async_tx_descriptor *desc;
	int ret;

	sport->rx_ring.head = 0;
	sport->rx_ring.tail = 0;

	sg_init_one(sgl, sport->rx_buf, sport->rx_buf_size);
	ret = dma_map_sg(dev, sgl, 1, DMA_FROM_DEVICE);
	if (ret == 0) {
		dev_err(dev, "DMA mapping error for RX.\n");
		return -EINVAL;
	}

	desc = dmaengine_prep_dma_cyclic(chan, sg_dma_address(sgl),
		sg_dma_len(sgl), sg_dma_len(sgl) / sport->rx_periods,
		DMA_DEV_TO_MEM, DMA_PREP_INTERRUPT);

	if (!desc) {
		dma_unmap_sg(dev, sgl, 1, DMA_FROM_DEVICE);
		dev_err(dev, "We cannot prepare for the RX slave dma!\n");
		return -EINVAL;
	}
	desc->callback = imx_uart_dma_rx_callback;
	desc->callback_param = sport;

	dev_dbg(dev, "RX: prepare for the DMA.\n");
	sport->dma_is_rxing = 1;
	sport->rx_cookie = dmaengine_submit(desc);
	dma_async_issue_pending(chan);
	return 0;
}

static void imx_uart_clear_rx_errors(struct imx_port *sport)
{
	struct tty_port *port = &sport->port.state->port;
	u32 usr1, usr2;

	usr1 = imx_uart_readl(sport, USR1);
	usr2 = imx_uart_readl(sport, USR2);

	if (usr2 & USR2_BRCD) {
		sport->port.icount.brk++;
		imx_uart_writel(sport, USR2_BRCD, USR2);
		uart_handle_break(&sport->port);
		if (tty_insert_flip_char(port, 0, TTY_BREAK) == 0)
			sport->port.icount.buf_overrun++;
		tty_flip_buffer_push(port);
	} else {
		if (usr1 & USR1_FRAMERR) {
			sport->port.icount.frame++;
			imx_uart_writel(sport, USR1_FRAMERR, USR1);
		} else if (usr1 & USR1_PARITYERR) {
			sport->port.icount.parity++;
			imx_uart_writel(sport, USR1_PARITYERR, USR1);
		}
	}

	if (usr2 & USR2_ORE) {
		sport->port.icount.overrun++;
		imx_uart_writel(sport, USR2_ORE, USR2);
	}

}

#define TXTL_DEFAULT 2 /* reset default */
#define RXTL_DEFAULT 8 /* 8 characters or aging timer */
#define TXTL_DMA 8 /* DMA burst setting */
#define RXTL_DMA 9 /* DMA burst setting */

static void imx_uart_setup_ufcr(struct imx_port *sport,
				unsigned char txwl, unsigned char rxwl)
{
	unsigned int val;

	/* set receiver / transmitter trigger level */
	val = imx_uart_readl(sport, UFCR) & (UFCR_RFDIV | UFCR_DCEDTE);
	val |= txwl << UFCR_TXTL_SHF | rxwl;
	imx_uart_writel(sport, val, UFCR);
}

static void imx_uart_dma_exit(struct imx_port *sport)
{
	if (sport->dma_chan_rx) {
		dmaengine_terminate_sync(sport->dma_chan_rx);
		dma_release_channel(sport->dma_chan_rx);
		sport->dma_chan_rx = NULL;
		sport->rx_cookie = -EINVAL;
		kfree(sport->rx_buf);
		sport->rx_buf = NULL;
	}

	if (sport->dma_chan_tx) {
		dmaengine_terminate_sync(sport->dma_chan_tx);
		dma_release_channel(sport->dma_chan_tx);
		sport->dma_chan_tx = NULL;
	}

	cpu_latency_qos_remove_request(&sport->pm_qos_req);
	release_bus_freq(BUS_FREQ_HIGH);
}

static int imx_uart_dma_init(struct imx_port *sport)
{
	struct dma_slave_config slave_config = {};
	struct device *dev = sport->port.dev;
	int ret;

	/* request high bus for DMA mode */
	request_bus_freq(BUS_FREQ_HIGH);
	cpu_latency_qos_add_request(&sport->pm_qos_req, 0);

	/* Prepare for RX : */
	sport->dma_chan_rx = dma_request_slave_channel(dev, "rx");
	if (!sport->dma_chan_rx) {
		dev_dbg(dev, "cannot get the DMA channel.\n");
		ret = -EINVAL;
		goto err;
	}

	slave_config.direction = DMA_DEV_TO_MEM;
	slave_config.src_addr = sport->port.mapbase + URXD0;
	slave_config.src_addr_width = DMA_SLAVE_BUSWIDTH_1_BYTE;
	/* one byte less than the watermark level to enable the aging timer */
	slave_config.src_maxburst = RXTL_DMA - 1;
	ret = dmaengine_slave_config(sport->dma_chan_rx, &slave_config);
	if (ret) {
		dev_err(dev, "error in RX dma configuration.\n");
		goto err;
	}

	sport->rx_buf_size = sport->rx_period_length * sport->rx_periods;
	sport->rx_buf = kzalloc(sport->rx_buf_size, GFP_KERNEL);
	if (!sport->rx_buf) {
		ret = -ENOMEM;
		goto err;
	}
	sport->rx_ring.buf = sport->rx_buf;

	/* Prepare for TX : */
	sport->dma_chan_tx = dma_request_slave_channel(dev, "tx");
	if (!sport->dma_chan_tx) {
		dev_err(dev, "cannot get the TX DMA channel!\n");
		ret = -EINVAL;
		goto err;
	}

	slave_config.direction = DMA_MEM_TO_DEV;
	slave_config.dst_addr = sport->port.mapbase + URTX0;
	slave_config.dst_addr_width = DMA_SLAVE_BUSWIDTH_1_BYTE;
	slave_config.dst_maxburst = TXTL_DMA;
	ret = dmaengine_slave_config(sport->dma_chan_tx, &slave_config);
	if (ret) {
		dev_err(dev, "error in TX dma configuration.");
		goto err;
	}

	return 0;
err:
	imx_uart_dma_exit(sport);
	return ret;
}

static void imx_uart_enable_dma(struct imx_port *sport)
{
	u32 ucr1;

	imx_uart_setup_ufcr(sport, TXTL_DMA, RXTL_DMA);

	/* set UCR1 except TXDMAEN which would be enabled in imx_uart_dma_tx */
	ucr1 = imx_uart_readl(sport, UCR1);
	ucr1 |= UCR1_RXDMAEN | UCR1_ATDMAEN;
	imx_uart_writel(sport, ucr1, UCR1);

	sport->dma_is_enabled = 1;
}

static void imx_uart_disable_dma(struct imx_port *sport)
{
	u32 ucr1;

	/* clear UCR1 */
	ucr1 = imx_uart_readl(sport, UCR1);
	ucr1 &= ~(UCR1_RXDMAEN | UCR1_TXDMAEN | UCR1_ATDMAEN);
	imx_uart_writel(sport, ucr1, UCR1);

	imx_uart_setup_ufcr(sport, TXTL_DEFAULT, RXTL_DEFAULT);

	sport->dma_is_enabled = 0;
}

/* half the RX buffer size */
#define CTSTL 16

static int imx_uart_startup(struct uart_port *port)
{
	struct imx_port *sport = (struct imx_port *)port;
	struct tty_port *tty_port = &sport->port.state->port;
	int retval, i;
	unsigned long flags;
	int dma_is_inited = 0;
	u32 ucr1, ucr2, ucr3, ucr4, uts;

	/* some modem may need reset */
	if (!tty_port_suspended(tty_port)) {
		retval = device_reset(sport->port.dev);
		if (retval && retval != -ENOENT)
			return retval;
	}

	retval = clk_prepare_enable(sport->clk_per);
	if (retval)
		return retval;
	retval = clk_prepare_enable(sport->clk_ipg);
	if (retval) {
		clk_disable_unprepare(sport->clk_per);
		return retval;
	}

	imx_uart_setup_ufcr(sport, TXTL_DEFAULT, RXTL_DEFAULT);

	/* disable the DREN bit (Data Ready interrupt enable) before
	 * requesting IRQs
	 */
	ucr4 = imx_uart_readl(sport, UCR4);

	/* set the trigger level for CTS */
	ucr4 &= ~(UCR4_CTSTL_MASK << UCR4_CTSTL_SHF);
	ucr4 |= CTSTL << UCR4_CTSTL_SHF;

	imx_uart_writel(sport, ucr4 & ~UCR4_DREN, UCR4);

	/* Can we enable the DMA support? */
	if (!uart_console(port) && imx_uart_dma_init(sport) == 0)
		dma_is_inited = 1;

	spin_lock_irqsave(&sport->port.lock, flags);
	/* Reset fifo's and state machines */
	i = 100;

	ucr2 = imx_uart_readl(sport, UCR2);
	ucr2 &= ~UCR2_SRST;
	imx_uart_writel(sport, ucr2, UCR2);

	while (!(imx_uart_readl(sport, UCR2) & UCR2_SRST) && (--i > 0))
		udelay(1);

	/*
	 * Finally, clear and enable interrupts
	 */
	imx_uart_writel(sport, USR1_RTSD | USR1_DTRD, USR1);
	imx_uart_writel(sport, USR2_ORE, USR2);

	ucr1 = imx_uart_readl(sport, UCR1) & ~UCR1_RRDYEN;
	ucr1 |= UCR1_UARTEN;
	if (sport->have_rtscts)
		ucr1 |= UCR1_RTSDEN;

	imx_uart_writel(sport, ucr1, UCR1);

	ucr4 = imx_uart_readl(sport, UCR4) & ~(UCR4_OREN | UCR4_INVR);
	if (!dma_is_inited)
		ucr4 |= UCR4_OREN;
	if (sport->inverted_rx)
		ucr4 |= UCR4_INVR;
	imx_uart_writel(sport, ucr4, UCR4);

	ucr3 = imx_uart_readl(sport, UCR3) & ~UCR3_INVT;
	/*
	 * configure tx polarity before enabling tx
	 */
	if (sport->inverted_tx)
		ucr3 |= UCR3_INVT;

	if (!imx_uart_is_imx1(sport)) {
		ucr3 |= UCR3_DTRDEN | UCR3_RI | UCR3_DCD;

		if (sport->dte_mode)
			/* disable broken interrupts */
			ucr3 &= ~(UCR3_RI | UCR3_DCD);
	}
	imx_uart_writel(sport, ucr3, UCR3);

	ucr2 = imx_uart_readl(sport, UCR2) & ~UCR2_ATEN;
	ucr2 |= (UCR2_RXEN | UCR2_TXEN);
	if (!sport->have_rtscts)
		ucr2 |= UCR2_IRTS;
	/*
	 * make sure the edge sensitive RTS-irq is disabled,
	 * we're using RTSD instead.
	 */
	if (!imx_uart_is_imx1(sport))
		ucr2 &= ~UCR2_RTSEN;
	imx_uart_writel(sport, ucr2, UCR2);

	/*
	 * Enable modem status interrupts
	 */
	imx_uart_enable_ms(&sport->port);

	if (dma_is_inited) {
		/* Note: enable dma request after transfer start! */
		imx_uart_start_rx_dma(sport);
		imx_uart_enable_dma(sport);
	} else {
		ucr1 = imx_uart_readl(sport, UCR1);
		ucr1 |= UCR1_RRDYEN;
		imx_uart_writel(sport, ucr1, UCR1);

		ucr2 = imx_uart_readl(sport, UCR2);
		ucr2 |= UCR2_ATEN;
		imx_uart_writel(sport, ucr2, UCR2);
	}

	/* See SER_RS485_ENABLED/UTS_LOOP comment in imx_uart_probe() */
	uts = imx_uart_readl(sport, imx_uart_uts_reg(sport));
	uts &= ~UTS_LOOP;
	imx_uart_writel(sport, uts, imx_uart_uts_reg(sport));

	spin_unlock_irqrestore(&sport->port.lock, flags);

	return 0;
}

static void imx_uart_shutdown(struct uart_port *port)
{
	struct imx_port *sport = (struct imx_port *)port;
	unsigned long flags;
	u32 ucr1, ucr2, ucr4, uts;

	if (sport->dma_is_enabled) {
		dmaengine_terminate_sync(sport->dma_chan_tx);
		if (sport->dma_is_txing) {
			dma_unmap_sg(sport->port.dev, &sport->tx_sgl[0],
				     sport->dma_tx_nents, DMA_TO_DEVICE);
			sport->dma_is_txing = 0;
		}
		dmaengine_terminate_sync(sport->dma_chan_rx);
		if (sport->dma_is_rxing) {
			dma_unmap_sg(sport->port.dev, &sport->rx_sgl,
				     1, DMA_FROM_DEVICE);
			sport->dma_is_rxing = 0;
		}

		spin_lock_irqsave(&sport->port.lock, flags);
		imx_uart_stop_tx(port);
		imx_uart_stop_rx(port);
		imx_uart_disable_dma(sport);
		spin_unlock_irqrestore(&sport->port.lock, flags);
		imx_uart_dma_exit(sport);
	}

	mctrl_gpio_disable_ms(sport->gpios);

	spin_lock_irqsave(&sport->port.lock, flags);
	ucr2 = imx_uart_readl(sport, UCR2);
	ucr2 &= ~(UCR2_TXEN | UCR2_ATEN);
	imx_uart_writel(sport, ucr2, UCR2);
	spin_unlock_irqrestore(&sport->port.lock, flags);

	/*
	 * Stop our timer.
	 */
	del_timer_sync(&sport->timer);

	/*
	 * Disable all interrupts, port and break condition.
	 */

	spin_lock_irqsave(&sport->port.lock, flags);

	ucr1 = imx_uart_readl(sport, UCR1);
<<<<<<< HEAD
	ucr1 &= ~(UCR1_TRDYEN | UCR1_RRDYEN | UCR1_RTSDEN | UCR1_UARTEN |
		  UCR1_RXDMAEN | UCR1_ATDMAEN | UCR1_SNDBRK);
=======
	ucr1 &= ~(UCR1_TRDYEN | UCR1_RRDYEN | UCR1_RTSDEN | UCR1_RXDMAEN | UCR1_ATDMAEN);
	/* See SER_RS485_ENABLED/UTS_LOOP comment in imx_uart_probe() */
	if (port->rs485.flags & SER_RS485_ENABLED &&
	    port->rs485.flags & SER_RS485_RTS_ON_SEND &&
	    sport->have_rtscts && !sport->have_rtsgpio) {
		uts = imx_uart_readl(sport, imx_uart_uts_reg(sport));
		uts |= UTS_LOOP;
		imx_uart_writel(sport, uts, imx_uart_uts_reg(sport));
		ucr1 |= UCR1_UARTEN;
	} else {
		ucr1 &= ~UCR1_UARTEN;
	}
>>>>>>> 6449a0ba
	imx_uart_writel(sport, ucr1, UCR1);

	ucr4 = imx_uart_readl(sport, UCR4);
	ucr4 &= ~UCR4_TCEN;
	imx_uart_writel(sport, ucr4, UCR4);

	spin_unlock_irqrestore(&sport->port.lock, flags);

	clk_disable_unprepare(sport->clk_per);
	clk_disable_unprepare(sport->clk_ipg);
}

/* called with port.lock taken and irqs off */
static void imx_uart_flush_buffer(struct uart_port *port)
{
	struct imx_port *sport = (struct imx_port *)port;
	struct scatterlist *sgl = &sport->tx_sgl[0];
	u32 ucr2;
	int i = 100, ubir, ubmr, uts;

	if (!sport->dma_chan_tx)
		return;

	sport->tx_bytes = 0;
	dmaengine_terminate_all(sport->dma_chan_tx);
	if (sport->dma_is_txing) {
		u32 ucr1;

		dma_unmap_sg(sport->port.dev, sgl, sport->dma_tx_nents,
			     DMA_TO_DEVICE);
		ucr1 = imx_uart_readl(sport, UCR1);
		ucr1 &= ~UCR1_TXDMAEN;
		imx_uart_writel(sport, ucr1, UCR1);
		sport->dma_is_txing = 0;
	}

	/*
	 * According to the Reference Manual description of the UART SRST bit:
	 *
	 * "Reset the transmit and receive state machines,
	 * all FIFOs and register USR1, USR2, UBIR, UBMR, UBRC, URXD, UTXD
	 * and UTS[6-3]".
	 *
	 * We don't need to restore the old values from USR1, USR2, URXD and
	 * UTXD. UBRC is read only, so only save/restore the other three
	 * registers.
	 */
	ubir = imx_uart_readl(sport, UBIR);
	ubmr = imx_uart_readl(sport, UBMR);
	uts = imx_uart_readl(sport, IMX21_UTS);

	ucr2 = imx_uart_readl(sport, UCR2);
	ucr2 &= ~UCR2_SRST;
	imx_uart_writel(sport, ucr2, UCR2);

	while (!(imx_uart_readl(sport, UCR2) & UCR2_SRST) && (--i > 0))
		udelay(1);

	/* Restore the registers */
	imx_uart_writel(sport, ubir, UBIR);
	imx_uart_writel(sport, ubmr, UBMR);
	imx_uart_writel(sport, uts, IMX21_UTS);
}

static void
imx_uart_set_termios(struct uart_port *port, struct ktermios *termios,
		     const struct ktermios *old)
{
	struct imx_port *sport = (struct imx_port *)port;
	unsigned long flags;
	u32 ucr2, old_ucr2, ufcr;
	unsigned int baud, quot;
	unsigned int old_csize = old ? old->c_cflag & CSIZE : CS8;
	unsigned long div;
	unsigned long num, denom, old_ubir, old_ubmr;
	uint64_t tdiv64;

	/*
	 * We only support CS7 and CS8.
	 */
	while ((termios->c_cflag & CSIZE) != CS7 &&
	       (termios->c_cflag & CSIZE) != CS8) {
		termios->c_cflag &= ~CSIZE;
		termios->c_cflag |= old_csize;
		old_csize = CS8;
	}

	del_timer_sync(&sport->timer);

	/*
	 * Ask the core to calculate the divisor for us.
	 */
	baud = uart_get_baud_rate(port, termios, old, 50, port->uartclk / 16);
	quot = uart_get_divisor(port, baud);

	spin_lock_irqsave(&sport->port.lock, flags);

	/*
	 * Read current UCR2 and save it for future use, then clear all the bits
	 * except those we will or may need to preserve.
	 */
	old_ucr2 = imx_uart_readl(sport, UCR2);
	ucr2 = old_ucr2 & (UCR2_TXEN | UCR2_RXEN | UCR2_ATEN | UCR2_CTS);

	ucr2 |= UCR2_SRST | UCR2_IRTS;
	if ((termios->c_cflag & CSIZE) == CS8)
		ucr2 |= UCR2_WS;

	if (!sport->have_rtscts)
		termios->c_cflag &= ~CRTSCTS;

	if (port->rs485.flags & SER_RS485_ENABLED) {
		/*
		 * RTS is mandatory for rs485 operation, so keep
		 * it under manual control and keep transmitter
		 * disabled.
		 */
		if (port->rs485.flags & SER_RS485_RTS_AFTER_SEND)
			imx_uart_rts_active(sport, &ucr2);
		else
			imx_uart_rts_inactive(sport, &ucr2);

	} else if (termios->c_cflag & CRTSCTS) {
		/*
		 * Only let receiver control RTS output if we were not requested
		 * to have RTS inactive (which then should take precedence).
		 */
		if (ucr2 & UCR2_CTS)
			ucr2 |= UCR2_CTSC;
	}

	if (termios->c_cflag & CRTSCTS)
		ucr2 &= ~UCR2_IRTS;
	if (termios->c_cflag & CSTOPB)
		ucr2 |= UCR2_STPB;
	if (termios->c_cflag & PARENB) {
		ucr2 |= UCR2_PREN;
		if (termios->c_cflag & PARODD)
			ucr2 |= UCR2_PROE;
	}

	sport->port.read_status_mask = 0;
	if (termios->c_iflag & INPCK)
		sport->port.read_status_mask |= (URXD_FRMERR | URXD_PRERR);
	if (termios->c_iflag & (BRKINT | PARMRK))
		sport->port.read_status_mask |= URXD_BRK;

	/*
	 * Characters to ignore
	 */
	sport->port.ignore_status_mask = 0;
	if (termios->c_iflag & IGNPAR)
		sport->port.ignore_status_mask |= URXD_PRERR | URXD_FRMERR;
	if (termios->c_iflag & IGNBRK) {
		sport->port.ignore_status_mask |= URXD_BRK;
		/*
		 * If we're ignoring parity and break indicators,
		 * ignore overruns too (for real raw support).
		 */
		if (termios->c_iflag & IGNPAR)
			sport->port.ignore_status_mask |= URXD_OVRRUN;
	}

	if ((termios->c_cflag & CREAD) == 0)
		sport->port.ignore_status_mask |= URXD_DUMMY_READ;

	/*
	 * Update the per-port timeout.
	 */
	uart_update_timeout(port, termios->c_cflag, baud);

	/* custom-baudrate handling */
	div = sport->port.uartclk / (baud * 16);
	if (baud == 38400 && quot != div)
		baud = sport->port.uartclk / (quot * 16);

	div = sport->port.uartclk / (baud * 16);
	if (div > 7)
		div = 7;
	if (!div)
		div = 1;

	rational_best_approximation(16 * div * baud, sport->port.uartclk,
		1 << 16, 1 << 16, &num, &denom);

	tdiv64 = sport->port.uartclk;
	tdiv64 *= num;
	do_div(tdiv64, denom * 16 * div);
	tty_termios_encode_baud_rate(termios,
				(speed_t)tdiv64, (speed_t)tdiv64);

	num -= 1;
	denom -= 1;

	ufcr = imx_uart_readl(sport, UFCR);
	ufcr = (ufcr & (~UFCR_RFDIV)) | UFCR_RFDIV_REG(div);
	imx_uart_writel(sport, ufcr, UFCR);

	/*
	 *  Two registers below should always be written both and in this
	 *  particular order. One consequence is that we need to check if any of
	 *  them changes and then update both. We do need the check for change
	 *  as even writing the same values seem to "restart"
	 *  transmission/receiving logic in the hardware, that leads to data
	 *  breakage even when rate doesn't in fact change. E.g., user switches
	 *  RTS/CTS handshake and suddenly gets broken bytes.
	 */
	old_ubir = imx_uart_readl(sport, UBIR);
	old_ubmr = imx_uart_readl(sport, UBMR);
	if (old_ubir != num || old_ubmr != denom) {
		imx_uart_writel(sport, num, UBIR);
		imx_uart_writel(sport, denom, UBMR);
	}

	if (!imx_uart_is_imx1(sport))
		imx_uart_writel(sport, sport->port.uartclk / div / 1000,
				IMX21_ONEMS);

	imx_uart_writel(sport, ucr2, UCR2);

	if (UART_ENABLE_MS(&sport->port, termios->c_cflag))
		imx_uart_enable_ms(&sport->port);

	spin_unlock_irqrestore(&sport->port.lock, flags);
}

static const char *imx_uart_type(struct uart_port *port)
{
	struct imx_port *sport = (struct imx_port *)port;

	return sport->port.type == PORT_IMX ? "IMX" : NULL;
}

/*
 * Configure/autoconfigure the port.
 */
static void imx_uart_config_port(struct uart_port *port, int flags)
{
	struct imx_port *sport = (struct imx_port *)port;

	if (flags & UART_CONFIG_TYPE)
		sport->port.type = PORT_IMX;
}

/*
 * Verify the new serial_struct (for TIOCSSERIAL).
 * The only change we allow are to the flags and type, and
 * even then only between PORT_IMX and PORT_UNKNOWN
 */
static int
imx_uart_verify_port(struct uart_port *port, struct serial_struct *ser)
{
	struct imx_port *sport = (struct imx_port *)port;
	int ret = 0;

	if (ser->type != PORT_UNKNOWN && ser->type != PORT_IMX)
		ret = -EINVAL;
	if (sport->port.irq != ser->irq)
		ret = -EINVAL;
	if (ser->io_type != UPIO_MEM)
		ret = -EINVAL;
	if (sport->port.uartclk / 16 != ser->baud_base)
		ret = -EINVAL;
	if (sport->port.mapbase != (unsigned long)ser->iomem_base)
		ret = -EINVAL;
	if (sport->port.iobase != ser->port)
		ret = -EINVAL;
	if (ser->hub6 != 0)
		ret = -EINVAL;
	return ret;
}

#if defined(CONFIG_CONSOLE_POLL)

static int imx_uart_poll_init(struct uart_port *port)
{
	struct imx_port *sport = (struct imx_port *)port;
	unsigned long flags;
	u32 ucr1, ucr2;
	int retval;

	retval = clk_prepare_enable(sport->clk_ipg);
	if (retval)
		return retval;
	retval = clk_prepare_enable(sport->clk_per);
	if (retval)
		clk_disable_unprepare(sport->clk_ipg);

	imx_uart_setup_ufcr(sport, TXTL_DEFAULT, RXTL_DEFAULT);

	spin_lock_irqsave(&sport->port.lock, flags);

	/*
	 * Be careful about the order of enabling bits here. First enable the
	 * receiver (UARTEN + RXEN) and only then the corresponding irqs.
	 * This prevents that a character that already sits in the RX fifo is
	 * triggering an irq but the try to fetch it from there results in an
	 * exception because UARTEN or RXEN is still off.
	 */
	ucr1 = imx_uart_readl(sport, UCR1);
	ucr2 = imx_uart_readl(sport, UCR2);

	if (imx_uart_is_imx1(sport))
		ucr1 |= IMX1_UCR1_UARTCLKEN;

	ucr1 |= UCR1_UARTEN;
	ucr1 &= ~(UCR1_TRDYEN | UCR1_RTSDEN | UCR1_RRDYEN);

	ucr2 |= UCR2_RXEN | UCR2_TXEN;
	ucr2 &= ~UCR2_ATEN;

	imx_uart_writel(sport, ucr1, UCR1);
	imx_uart_writel(sport, ucr2, UCR2);

	/* now enable irqs */
	imx_uart_writel(sport, ucr1 | UCR1_RRDYEN, UCR1);
	imx_uart_writel(sport, ucr2 | UCR2_ATEN, UCR2);

	spin_unlock_irqrestore(&sport->port.lock, flags);

	return 0;
}

static int imx_uart_poll_get_char(struct uart_port *port)
{
	struct imx_port *sport = (struct imx_port *)port;
	if (!(imx_uart_readl(sport, USR2) & USR2_RDR))
		return NO_POLL_CHAR;

	return imx_uart_readl(sport, URXD0) & URXD_RX_DATA;
}

static void imx_uart_poll_put_char(struct uart_port *port, unsigned char c)
{
	struct imx_port *sport = (struct imx_port *)port;
	unsigned int status;

	/* drain */
	do {
		status = imx_uart_readl(sport, USR1);
	} while (~status & USR1_TRDY);

	/* write */
	imx_uart_writel(sport, c, URTX0);

	/* flush */
	do {
		status = imx_uart_readl(sport, USR2);
	} while (~status & USR2_TXDC);
}
#endif

/* called with port.lock taken and irqs off or from .probe without locking */
static int imx_uart_rs485_config(struct uart_port *port, struct ktermios *termios,
				 struct serial_rs485 *rs485conf)
{
	struct imx_port *sport = (struct imx_port *)port;
	u32 ucr2;

	if (rs485conf->flags & SER_RS485_ENABLED) {
		/* Enable receiver if low-active RTS signal is requested */
		if (sport->have_rtscts &&  !sport->have_rtsgpio &&
		    !(rs485conf->flags & SER_RS485_RTS_ON_SEND))
			rs485conf->flags |= SER_RS485_RX_DURING_TX;

		/* disable transmitter */
		ucr2 = imx_uart_readl(sport, UCR2);
		if (rs485conf->flags & SER_RS485_RTS_AFTER_SEND)
			imx_uart_rts_active(sport, &ucr2);
		else
			imx_uart_rts_inactive(sport, &ucr2);
		imx_uart_writel(sport, ucr2, UCR2);
	}

	/* Make sure Rx is enabled in case Tx is active with Rx disabled */
	if (!(rs485conf->flags & SER_RS485_ENABLED) ||
	    rs485conf->flags & SER_RS485_RX_DURING_TX)
		imx_uart_start_rx(port);

	return 0;
}

static const struct uart_ops imx_uart_pops = {
	.tx_empty	= imx_uart_tx_empty,
	.set_mctrl	= imx_uart_set_mctrl,
	.get_mctrl	= imx_uart_get_mctrl,
	.stop_tx	= imx_uart_stop_tx,
	.start_tx	= imx_uart_start_tx,
	.stop_rx	= imx_uart_stop_rx,
	.enable_ms	= imx_uart_enable_ms,
	.break_ctl	= imx_uart_break_ctl,
	.startup	= imx_uart_startup,
	.shutdown	= imx_uart_shutdown,
	.flush_buffer	= imx_uart_flush_buffer,
	.set_termios	= imx_uart_set_termios,
	.type		= imx_uart_type,
	.config_port	= imx_uart_config_port,
	.verify_port	= imx_uart_verify_port,
#if defined(CONFIG_CONSOLE_POLL)
	.poll_init      = imx_uart_poll_init,
	.poll_get_char  = imx_uart_poll_get_char,
	.poll_put_char  = imx_uart_poll_put_char,
#endif
};

static struct imx_port *imx_uart_ports[UART_NR];

#if IS_ENABLED(CONFIG_SERIAL_IMX_CONSOLE)
static void imx_uart_console_putchar(struct uart_port *port, unsigned char ch)
{
	struct imx_port *sport = (struct imx_port *)port;

	while (imx_uart_readl(sport, imx_uart_uts_reg(sport)) & UTS_TXFULL)
		barrier();

	imx_uart_writel(sport, ch, URTX0);
}

/*
 * Interrupts are disabled on entering
 */
static void
imx_uart_console_write(struct console *co, const char *s, unsigned int count)
{
	struct imx_port *sport = imx_uart_ports[co->index];
	struct imx_port_ucrs old_ucr;
	unsigned long flags;
	unsigned int ucr1;
	int locked = 1;

	if (sport->port.sysrq)
		locked = 0;
	else if (oops_in_progress)
		locked = spin_trylock_irqsave(&sport->port.lock, flags);
	else
		spin_lock_irqsave(&sport->port.lock, flags);

	/*
	 *	First, save UCR1/2/3 and then disable interrupts
	 */
	imx_uart_ucrs_save(sport, &old_ucr);
	ucr1 = old_ucr.ucr1;

	if (imx_uart_is_imx1(sport))
		ucr1 |= IMX1_UCR1_UARTCLKEN;
	ucr1 |= UCR1_UARTEN;
	ucr1 &= ~(UCR1_TRDYEN | UCR1_RRDYEN | UCR1_RTSDEN);

	imx_uart_writel(sport, ucr1, UCR1);

	imx_uart_writel(sport, old_ucr.ucr2 | UCR2_TXEN, UCR2);

	uart_console_write(&sport->port, s, count, imx_uart_console_putchar);

	/*
	 *	Finally, wait for transmitter to become empty
	 *	and restore UCR1/2/3
	 */
	while (!(imx_uart_readl(sport, USR2) & USR2_TXDC));

	imx_uart_ucrs_restore(sport, &old_ucr);

	if (locked)
		spin_unlock_irqrestore(&sport->port.lock, flags);
}

/*
 * If the port was already initialised (eg, by a boot loader),
 * try to determine the current setup.
 */
static void
imx_uart_console_get_options(struct imx_port *sport, int *baud,
			     int *parity, int *bits)
{

	if (imx_uart_readl(sport, UCR1) & UCR1_UARTEN) {
		/* ok, the port was enabled */
		unsigned int ucr2, ubir, ubmr, uartclk;
		unsigned int baud_raw;
		unsigned int ucfr_rfdiv;

		ucr2 = imx_uart_readl(sport, UCR2);

		*parity = 'n';
		if (ucr2 & UCR2_PREN) {
			if (ucr2 & UCR2_PROE)
				*parity = 'o';
			else
				*parity = 'e';
		}

		if (ucr2 & UCR2_WS)
			*bits = 8;
		else
			*bits = 7;

		ubir = imx_uart_readl(sport, UBIR) & 0xffff;
		ubmr = imx_uart_readl(sport, UBMR) & 0xffff;

		ucfr_rfdiv = (imx_uart_readl(sport, UFCR) & UFCR_RFDIV) >> 7;
		if (ucfr_rfdiv == 6)
			ucfr_rfdiv = 7;
		else
			ucfr_rfdiv = 6 - ucfr_rfdiv;

		uartclk = clk_get_rate(sport->clk_per);
		uartclk /= ucfr_rfdiv;

		{	/*
			 * The next code provides exact computation of
			 *   baud_raw = round(((uartclk/16) * (ubir + 1)) / (ubmr + 1))
			 * without need of float support or long long division,
			 * which would be required to prevent 32bit arithmetic overflow
			 */
			unsigned int mul = ubir + 1;
			unsigned int div = 16 * (ubmr + 1);
			unsigned int rem = uartclk % div;

			baud_raw = (uartclk / div) * mul;
			baud_raw += (rem * mul + div / 2) / div;
			*baud = (baud_raw + 50) / 100 * 100;
		}

		if (*baud != baud_raw)
			dev_info(sport->port.dev, "Console IMX rounded baud rate from %d to %d\n",
				baud_raw, *baud);
	}
}

static int
imx_uart_console_setup(struct console *co, char *options)
{
	struct imx_port *sport;
	int baud = 9600;
	int bits = 8;
	int parity = 'n';
	int flow = 'n';
	int retval;

	/*
	 * Check whether an invalid uart number has been specified, and
	 * if so, search for the first available port that does have
	 * console support.
	 */
	if (co->index == -1 || co->index >= ARRAY_SIZE(imx_uart_ports))
		co->index = 0;
	sport = imx_uart_ports[co->index];
	if (sport == NULL)
		return -ENODEV;

	/* For setting the registers, we only need to enable the ipg clock. */
	retval = clk_prepare_enable(sport->clk_ipg);
	if (retval)
		goto error_console;

	if (options)
		uart_parse_options(options, &baud, &parity, &bits, &flow);
	else
		imx_uart_console_get_options(sport, &baud, &parity, &bits);

	imx_uart_setup_ufcr(sport, TXTL_DEFAULT, RXTL_DEFAULT);

	retval = uart_set_options(&sport->port, co, baud, parity, bits, flow);

	if (retval) {
		clk_disable_unprepare(sport->clk_ipg);
		goto error_console;
	}

	retval = clk_prepare_enable(sport->clk_per);
	if (retval)
		clk_disable_unprepare(sport->clk_ipg);

error_console:
	return retval;
}

static int
imx_uart_console_exit(struct console *co)
{
	struct imx_port *sport = imx_uart_ports[co->index];

	clk_disable_unprepare(sport->clk_per);
	clk_disable_unprepare(sport->clk_ipg);

	return 0;
}

static struct uart_driver imx_uart_uart_driver;
static struct console imx_uart_console = {
	.name		= DEV_NAME,
	.write		= imx_uart_console_write,
	.device		= uart_console_device,
	.setup		= imx_uart_console_setup,
	.exit		= imx_uart_console_exit,
	.flags		= CON_PRINTBUFFER,
	.index		= -1,
	.data		= &imx_uart_uart_driver,
};

#define IMX_CONSOLE	&imx_uart_console

#else
#define IMX_CONSOLE	NULL
#endif

static struct uart_driver imx_uart_uart_driver = {
	.owner          = THIS_MODULE,
	.driver_name    = DRIVER_NAME,
	.dev_name       = DEV_NAME,
	.major          = SERIAL_IMX_MAJOR,
	.minor          = MINOR_START,
	.nr             = ARRAY_SIZE(imx_uart_ports),
	.cons           = IMX_CONSOLE,
};

static enum hrtimer_restart imx_trigger_start_tx(struct hrtimer *t)
{
	struct imx_port *sport = container_of(t, struct imx_port, trigger_start_tx);
	unsigned long flags;

	spin_lock_irqsave(&sport->port.lock, flags);
	if (sport->tx_state == WAIT_AFTER_RTS)
		imx_uart_start_tx(&sport->port);
	spin_unlock_irqrestore(&sport->port.lock, flags);

	return HRTIMER_NORESTART;
}

static enum hrtimer_restart imx_trigger_stop_tx(struct hrtimer *t)
{
	struct imx_port *sport = container_of(t, struct imx_port, trigger_stop_tx);
	unsigned long flags;

	spin_lock_irqsave(&sport->port.lock, flags);
	if (sport->tx_state == WAIT_AFTER_SEND)
		imx_uart_stop_tx(&sport->port);
	spin_unlock_irqrestore(&sport->port.lock, flags);

	return HRTIMER_NORESTART;
}

static const struct serial_rs485 imx_no_rs485 = {};	/* No RS485 if no RTS */
static const struct serial_rs485 imx_rs485_supported = {
	.flags = SER_RS485_ENABLED | SER_RS485_RTS_ON_SEND | SER_RS485_RTS_AFTER_SEND |
		 SER_RS485_RX_DURING_TX,
	.delay_rts_before_send = 1,
	.delay_rts_after_send = 1,
};

/* Default RX DMA buffer configuration */
#define RX_DMA_PERIODS		16
#define RX_DMA_PERIOD_LEN	(PAGE_SIZE / 4)

static int imx_uart_probe(struct platform_device *pdev)
{
	struct device_node *np = pdev->dev.of_node;
	struct imx_port *sport;
	void __iomem *base;
	u32 dma_buf_conf[2];
	int ret = 0;
<<<<<<< HEAD
	u32 ucr1, ucr2;
=======
	u32 ucr1, ucr2, uts;
>>>>>>> 6449a0ba
	struct resource *res;
	int txirq, rxirq, rtsirq;

	sport = devm_kzalloc(&pdev->dev, sizeof(*sport), GFP_KERNEL);
	if (!sport)
		return -ENOMEM;

	sport->devdata = of_device_get_match_data(&pdev->dev);

	ret = of_alias_get_id(np, "serial");
	if (ret < 0) {
		dev_err(&pdev->dev, "failed to get alias id, errno %d\n", ret);
		return ret;
	}
	sport->port.line = ret;

	if (of_get_property(np, "uart-has-rtscts", NULL) ||
	    of_get_property(np, "fsl,uart-has-rtscts", NULL) /* deprecated */)
		sport->have_rtscts = 1;

	if (of_get_property(np, "fsl,dte-mode", NULL))
		sport->dte_mode = 1;

	if (of_get_property(np, "rts-gpios", NULL))
		sport->have_rtsgpio = 1;

	if (of_get_property(np, "fsl,inverted-tx", NULL))
		sport->inverted_tx = 1;

	if (of_get_property(np, "fsl,inverted-rx", NULL))
		sport->inverted_rx = 1;

	if (!of_property_read_u32_array(np, "fsl,dma-info", dma_buf_conf, 2)) {
		sport->rx_period_length = dma_buf_conf[0];
		sport->rx_periods = dma_buf_conf[1];
	} else {
		sport->rx_period_length = RX_DMA_PERIOD_LEN;
		sport->rx_periods = RX_DMA_PERIODS;
	}

	if (sport->port.line >= ARRAY_SIZE(imx_uart_ports)) {
		dev_err(&pdev->dev, "serial%d out of range\n",
			sport->port.line);
		return -EINVAL;
	}

	res = platform_get_resource(pdev, IORESOURCE_MEM, 0);
	base = devm_ioremap_resource(&pdev->dev, res);
	if (IS_ERR(base))
		return PTR_ERR(base);

	rxirq = platform_get_irq(pdev, 0);
	if (rxirq < 0)
		return rxirq;
	txirq = platform_get_irq_optional(pdev, 1);
	rtsirq = platform_get_irq_optional(pdev, 2);

	sport->port.dev = &pdev->dev;
	sport->port.mapbase = res->start;
	sport->port.membase = base;
	sport->port.type = PORT_IMX;
	sport->port.iotype = UPIO_MEM;
	sport->port.irq = rxirq;
	sport->port.fifosize = 32;
	sport->port.has_sysrq = IS_ENABLED(CONFIG_SERIAL_IMX_CONSOLE);
	sport->port.ops = &imx_uart_pops;
	sport->port.rs485_config = imx_uart_rs485_config;
	/* RTS is required to control the RS485 transmitter */
	if (sport->have_rtscts || sport->have_rtsgpio)
		sport->port.rs485_supported = imx_rs485_supported;
	else
		sport->port.rs485_supported = imx_no_rs485;
	sport->port.flags = UPF_BOOT_AUTOCONF;
	timer_setup(&sport->timer, imx_uart_timeout, 0);

	sport->gpios = mctrl_gpio_init(&sport->port, 0);
	if (IS_ERR(sport->gpios))
		return PTR_ERR(sport->gpios);

	sport->clk_ipg = devm_clk_get(&pdev->dev, "ipg");
	if (IS_ERR(sport->clk_ipg)) {
		ret = PTR_ERR(sport->clk_ipg);
		dev_err(&pdev->dev, "failed to get ipg clk: %d\n", ret);
		return ret;
	}

	sport->clk_per = devm_clk_get(&pdev->dev, "per");
	if (IS_ERR(sport->clk_per)) {
		ret = PTR_ERR(sport->clk_per);
		dev_err(&pdev->dev, "failed to get per clk: %d\n", ret);
		return ret;
	}

	sport->port.uartclk = clk_get_rate(sport->clk_per);

	/* For register access, we only need to enable the ipg clock. */
	ret = clk_prepare_enable(sport->clk_ipg);
	if (ret) {
		dev_err(&pdev->dev, "failed to enable per clk: %d\n", ret);
		return ret;
	}

	/* initialize shadow register values */
	sport->ucr1 = readl(sport->port.membase + UCR1);
	sport->ucr2 = readl(sport->port.membase + UCR2);
	sport->ucr3 = readl(sport->port.membase + UCR3);
	sport->ucr4 = readl(sport->port.membase + UCR4);
	sport->ufcr = readl(sport->port.membase + UFCR);

	ret = uart_get_rs485_mode(&sport->port);
	if (ret) {
		clk_disable_unprepare(sport->clk_ipg);
		return ret;
	}

	if (sport->port.rs485.flags & SER_RS485_ENABLED &&
	    (!sport->have_rtscts && !sport->have_rtsgpio))
		dev_err(&pdev->dev, "no RTS control, disabling rs485\n");

	/*
	 * If using the i.MX UART RTS/CTS control then the RTS (CTS_B)
	 * signal cannot be set low during transmission in case the
	 * receiver is off (limitation of the i.MX UART IP).
	 */
	if (sport->port.rs485.flags & SER_RS485_ENABLED &&
	    sport->have_rtscts && !sport->have_rtsgpio &&
	    (!(sport->port.rs485.flags & SER_RS485_RTS_ON_SEND) &&
	     !(sport->port.rs485.flags & SER_RS485_RX_DURING_TX)))
		dev_err(&pdev->dev,
			"low-active RTS not possible when receiver is off, enabling receiver\n");

	/* Disable interrupts before requesting them */
	ucr1 = imx_uart_readl(sport, UCR1);
	ucr1 &= ~(UCR1_ADEN | UCR1_TRDYEN | UCR1_IDEN | UCR1_RRDYEN | UCR1_RTSDEN);
	imx_uart_writel(sport, ucr1, UCR1);

	/* Disable Ageing Timer interrupt */
	ucr2 = imx_uart_readl(sport, UCR2);
	ucr2 &= ~UCR2_ATEN;
	imx_uart_writel(sport, ucr2, UCR2);

<<<<<<< HEAD
=======
	/*
	 * In case RS485 is enabled without GPIO RTS control, the UART IP
	 * is used to control CTS signal. Keep both the UART and Receiver
	 * enabled, otherwise the UART IP pulls CTS signal always HIGH no
	 * matter how the UCR2 CTSC and CTS bits are set. To prevent any
	 * data from being fed into the RX FIFO, enable loopback mode in
	 * UTS register, which disconnects the RX path from external RXD
	 * pin and connects it to the Transceiver, which is disabled, so
	 * no data can be fed to the RX FIFO that way.
	 */
	if (sport->port.rs485.flags & SER_RS485_ENABLED &&
	    sport->have_rtscts && !sport->have_rtsgpio) {
		uts = imx_uart_readl(sport, imx_uart_uts_reg(sport));
		uts |= UTS_LOOP;
		imx_uart_writel(sport, uts, imx_uart_uts_reg(sport));

		ucr1 = imx_uart_readl(sport, UCR1);
		ucr1 |= UCR1_UARTEN;
		imx_uart_writel(sport, ucr1, UCR1);

		ucr2 = imx_uart_readl(sport, UCR2);
		ucr2 |= UCR2_RXEN;
		imx_uart_writel(sport, ucr2, UCR2);
	}

>>>>>>> 6449a0ba
	if (!imx_uart_is_imx1(sport) && sport->dte_mode) {
		/*
		 * The DCEDTE bit changes the direction of DSR, DCD, DTR and RI
		 * and influences if UCR3_RI and UCR3_DCD changes the level of RI
		 * and DCD (when they are outputs) or enables the respective
		 * irqs. So set this bit early, i.e. before requesting irqs.
		 */
		u32 ufcr = imx_uart_readl(sport, UFCR);
		if (!(ufcr & UFCR_DCEDTE))
			imx_uart_writel(sport, ufcr | UFCR_DCEDTE, UFCR);

		/*
		 * Disable UCR3_RI and UCR3_DCD irqs. They are also not
		 * enabled later because they cannot be cleared
		 * (confirmed on i.MX25) which makes them unusable.
		 */
		imx_uart_writel(sport,
				IMX21_UCR3_RXDMUXSEL | UCR3_ADNIMP | UCR3_DSR,
				UCR3);

	} else {
		u32 ucr3 = UCR3_DSR;
		u32 ufcr = imx_uart_readl(sport, UFCR);
		if (ufcr & UFCR_DCEDTE)
			imx_uart_writel(sport, ufcr & ~UFCR_DCEDTE, UFCR);

		if (!imx_uart_is_imx1(sport))
			ucr3 |= IMX21_UCR3_RXDMUXSEL | UCR3_ADNIMP;
		imx_uart_writel(sport, ucr3, UCR3);
	}

	clk_disable_unprepare(sport->clk_ipg);

	hrtimer_init(&sport->trigger_start_tx, CLOCK_MONOTONIC, HRTIMER_MODE_REL);
	hrtimer_init(&sport->trigger_stop_tx, CLOCK_MONOTONIC, HRTIMER_MODE_REL);
	sport->trigger_start_tx.function = imx_trigger_start_tx;
	sport->trigger_stop_tx.function = imx_trigger_stop_tx;

	/*
	 * Allocate the IRQ(s) i.MX1 has three interrupts whereas later
	 * chips only have one interrupt.
	 */
	if (txirq > 0) {
		ret = devm_request_irq(&pdev->dev, rxirq, imx_uart_rxint, 0,
				       dev_name(&pdev->dev), sport);
		if (ret) {
			dev_err(&pdev->dev, "failed to request rx irq: %d\n",
				ret);
			return ret;
		}

		ret = devm_request_irq(&pdev->dev, txirq, imx_uart_txint, 0,
				       dev_name(&pdev->dev), sport);
		if (ret) {
			dev_err(&pdev->dev, "failed to request tx irq: %d\n",
				ret);
			return ret;
		}

		ret = devm_request_irq(&pdev->dev, rtsirq, imx_uart_rtsint, 0,
				       dev_name(&pdev->dev), sport);
		if (ret) {
			dev_err(&pdev->dev, "failed to request rts irq: %d\n",
				ret);
			return ret;
		}
	} else {
		ret = devm_request_irq(&pdev->dev, rxirq, imx_uart_int, 0,
				       dev_name(&pdev->dev), sport);
		if (ret) {
			dev_err(&pdev->dev, "failed to request irq: %d\n", ret);
			return ret;
		}
	}

	imx_uart_ports[sport->port.line] = sport;

	platform_set_drvdata(pdev, sport);

	return uart_add_one_port(&imx_uart_uart_driver, &sport->port);
}

static int imx_uart_remove(struct platform_device *pdev)
{
	struct imx_port *sport = platform_get_drvdata(pdev);

	return uart_remove_one_port(&imx_uart_uart_driver, &sport->port);
}

static void imx_uart_restore_context(struct imx_port *sport)
{
	unsigned long flags;

	spin_lock_irqsave(&sport->port.lock, flags);
	if (!sport->context_saved) {
		spin_unlock_irqrestore(&sport->port.lock, flags);
		return;
	}

	imx_uart_writel(sport, sport->saved_reg[4], UFCR);
	imx_uart_writel(sport, sport->saved_reg[5], UESC);
	imx_uart_writel(sport, sport->saved_reg[6], UTIM);
	imx_uart_writel(sport, sport->saved_reg[7], UBIR);
	imx_uart_writel(sport, sport->saved_reg[8], UBMR);
	imx_uart_writel(sport, sport->saved_reg[9], IMX21_UTS);
	imx_uart_writel(sport, sport->saved_reg[0], UCR1);
	imx_uart_writel(sport, sport->saved_reg[1] | UCR2_SRST, UCR2);
	imx_uart_writel(sport, sport->saved_reg[2], UCR3);
	imx_uart_writel(sport, sport->saved_reg[3], UCR4);
	sport->context_saved = false;
	spin_unlock_irqrestore(&sport->port.lock, flags);
}

static void imx_uart_save_context(struct imx_port *sport)
{
	unsigned long flags;

	/* Save necessary regs */
	spin_lock_irqsave(&sport->port.lock, flags);
	sport->saved_reg[0] = imx_uart_readl(sport, UCR1);
	sport->saved_reg[1] = imx_uart_readl(sport, UCR2);
	sport->saved_reg[2] = imx_uart_readl(sport, UCR3);
	sport->saved_reg[3] = imx_uart_readl(sport, UCR4);
	sport->saved_reg[4] = imx_uart_readl(sport, UFCR);
	sport->saved_reg[5] = imx_uart_readl(sport, UESC);
	sport->saved_reg[6] = imx_uart_readl(sport, UTIM);
	sport->saved_reg[7] = imx_uart_readl(sport, UBIR);
	sport->saved_reg[8] = imx_uart_readl(sport, UBMR);
	sport->saved_reg[9] = imx_uart_readl(sport, IMX21_UTS);
	sport->context_saved = true;
	spin_unlock_irqrestore(&sport->port.lock, flags);
}

static void imx_uart_enable_wakeup(struct imx_port *sport, bool on)
{
	u32 ucr3;

	ucr3 = imx_uart_readl(sport, UCR3);
	if (on) {
		imx_uart_writel(sport, USR1_AWAKE, USR1);
		ucr3 |= UCR3_AWAKEN;
	} else {
		ucr3 &= ~UCR3_AWAKEN;
	}
	imx_uart_writel(sport, ucr3, UCR3);

	if (sport->have_rtscts) {
		u32 ucr1 = imx_uart_readl(sport, UCR1);
		if (on) {
			imx_uart_writel(sport, USR1_RTSD, USR1);
			ucr1 |= UCR1_RTSDEN;
		} else {
			ucr1 &= ~UCR1_RTSDEN;
		}
		imx_uart_writel(sport, ucr1, UCR1);
	}
}

static int imx_uart_suspend_noirq(struct device *dev)
{
	struct imx_port *sport = dev_get_drvdata(dev);

	imx_uart_save_context(sport);

	clk_disable(sport->clk_ipg);

	pinctrl_pm_select_sleep_state(dev);

	return 0;
}

static int imx_uart_resume_noirq(struct device *dev)
{
	struct imx_port *sport = dev_get_drvdata(dev);
	int ret;

	pinctrl_pm_select_default_state(dev);

	ret = clk_enable(sport->clk_ipg);
	if (ret)
		return ret;

	imx_uart_restore_context(sport);

	return 0;
}

static int imx_uart_suspend(struct device *dev)
{
	struct imx_port *sport = dev_get_drvdata(dev);
	int ret;

	uart_suspend_port(&imx_uart_uart_driver, &sport->port);
	disable_irq(sport->port.irq);

	ret = clk_prepare_enable(sport->clk_ipg);
	if (ret)
		return ret;

	/* enable wakeup from i.MX UART */
	imx_uart_enable_wakeup(sport, true);

	return 0;
}

static int imx_uart_resume(struct device *dev)
{
	struct imx_port *sport = dev_get_drvdata(dev);

	/* disable wakeup from i.MX UART */
	imx_uart_enable_wakeup(sport, false);

	uart_resume_port(&imx_uart_uart_driver, &sport->port);
	enable_irq(sport->port.irq);

	clk_disable_unprepare(sport->clk_ipg);

	return 0;
}

static int imx_uart_freeze(struct device *dev)
{
	struct imx_port *sport = dev_get_drvdata(dev);

	uart_suspend_port(&imx_uart_uart_driver, &sport->port);

	return clk_prepare_enable(sport->clk_ipg);
}

static int imx_uart_thaw(struct device *dev)
{
	struct imx_port *sport = dev_get_drvdata(dev);

	uart_resume_port(&imx_uart_uart_driver, &sport->port);

	clk_disable_unprepare(sport->clk_ipg);

	return 0;
}

static const struct dev_pm_ops imx_uart_pm_ops = {
	.suspend_noirq = imx_uart_suspend_noirq,
	.resume_noirq = imx_uart_resume_noirq,
	.freeze_noirq = imx_uart_suspend_noirq,
	.thaw_noirq = imx_uart_resume_noirq,
	.restore_noirq = imx_uart_resume_noirq,
	.suspend = imx_uart_suspend,
	.resume = imx_uart_resume,
	.freeze = imx_uart_freeze,
	.thaw = imx_uart_thaw,
	.restore = imx_uart_thaw,
};

static struct platform_driver imx_uart_platform_driver = {
	.probe = imx_uart_probe,
	.remove = imx_uart_remove,

	.driver = {
		.name = "imx-uart",
		.of_match_table = imx_uart_dt_ids,
		.pm = &imx_uart_pm_ops,
	},
};

static int __init imx_uart_init(void)
{
	int ret = uart_register_driver(&imx_uart_uart_driver);

	if (ret)
		return ret;

	ret = platform_driver_register(&imx_uart_platform_driver);
	if (ret != 0)
		uart_unregister_driver(&imx_uart_uart_driver);

	return ret;
}

static void __exit imx_uart_exit(void)
{
	platform_driver_unregister(&imx_uart_platform_driver);
	uart_unregister_driver(&imx_uart_uart_driver);
}

module_init(imx_uart_init);
module_exit(imx_uart_exit);

MODULE_AUTHOR("Sascha Hauer");
MODULE_DESCRIPTION("IMX generic serial port driver");
MODULE_LICENSE("GPL");
MODULE_ALIAS("platform:imx-uart");<|MERGE_RESOLUTION|>--- conflicted
+++ resolved
@@ -1588,11 +1588,10 @@
 	spin_lock_irqsave(&sport->port.lock, flags);
 
 	ucr1 = imx_uart_readl(sport, UCR1);
-<<<<<<< HEAD
-	ucr1 &= ~(UCR1_TRDYEN | UCR1_RRDYEN | UCR1_RTSDEN | UCR1_UARTEN |
-		  UCR1_RXDMAEN | UCR1_ATDMAEN | UCR1_SNDBRK);
-=======
-	ucr1 &= ~(UCR1_TRDYEN | UCR1_RRDYEN | UCR1_RTSDEN | UCR1_RXDMAEN | UCR1_ATDMAEN);
+
+	ucr1 &= ~(UCR1_TRDYEN | UCR1_RRDYEN | UCR1_RTSDEN | UCR1_RXDMAEN |
+		UCR1_ATDMAEN | UCR1_SNDBRK);
+
 	/* See SER_RS485_ENABLED/UTS_LOOP comment in imx_uart_probe() */
 	if (port->rs485.flags & SER_RS485_ENABLED &&
 	    port->rs485.flags & SER_RS485_RTS_ON_SEND &&
@@ -1604,7 +1603,6 @@
 	} else {
 		ucr1 &= ~UCR1_UARTEN;
 	}
->>>>>>> 6449a0ba
 	imx_uart_writel(sport, ucr1, UCR1);
 
 	ucr4 = imx_uart_readl(sport, UCR4);
@@ -2266,11 +2264,7 @@
 	void __iomem *base;
 	u32 dma_buf_conf[2];
 	int ret = 0;
-<<<<<<< HEAD
-	u32 ucr1, ucr2;
-=======
 	u32 ucr1, ucr2, uts;
->>>>>>> 6449a0ba
 	struct resource *res;
 	int txirq, rxirq, rtsirq;
 
@@ -2412,8 +2406,6 @@
 	ucr2 &= ~UCR2_ATEN;
 	imx_uart_writel(sport, ucr2, UCR2);
 
-<<<<<<< HEAD
-=======
 	/*
 	 * In case RS485 is enabled without GPIO RTS control, the UART IP
 	 * is used to control CTS signal. Keep both the UART and Receiver
@@ -2439,7 +2431,6 @@
 		imx_uart_writel(sport, ucr2, UCR2);
 	}
 
->>>>>>> 6449a0ba
 	if (!imx_uart_is_imx1(sport) && sport->dte_mode) {
 		/*
 		 * The DCEDTE bit changes the direction of DSR, DCD, DTR and RI
