--- conflicted
+++ resolved
@@ -906,26 +906,11 @@
 	struct tlv *tlv;
 	u32 flags = 0;
 
-<<<<<<< HEAD
-	if (sta->ht_cap.ht_supported || sta->he_6ghz_capa.capa) {
-=======
 	if (sta->deflink.ht_cap.ht_supported || sta->deflink.he_6ghz_capa.capa) {
->>>>>>> 88084a3d
 		tlv = mt76_connac_mcu_add_nested_tlv(skb, WTBL_HT, sizeof(*ht),
 						     wtbl_tlv, sta_wtbl);
 		ht = (struct wtbl_ht *)tlv;
 		ht->ldpc = ht_ldpc &&
-<<<<<<< HEAD
-			   !!(sta->ht_cap.cap & IEEE80211_HT_CAP_LDPC_CODING);
-
-		if (sta->ht_cap.ht_supported) {
-			ht->af = sta->ht_cap.ampdu_factor;
-			ht->mm = sta->ht_cap.ampdu_density;
-		} else {
-			ht->af = le16_get_bits(sta->he_6ghz_capa.capa,
-					       IEEE80211_HE_6GHZ_CAP_MAX_AMPDU_LEN_EXP);
-			ht->mm = le16_get_bits(sta->he_6ghz_capa.capa,
-=======
 			   !!(sta->deflink.ht_cap.cap & IEEE80211_HT_CAP_LDPC_CODING);
 
 		if (sta->deflink.ht_cap.ht_supported) {
@@ -935,18 +920,13 @@
 			ht->af = le16_get_bits(sta->deflink.he_6ghz_capa.capa,
 					       IEEE80211_HE_6GHZ_CAP_MAX_AMPDU_LEN_EXP);
 			ht->mm = le16_get_bits(sta->deflink.he_6ghz_capa.capa,
->>>>>>> 88084a3d
 					       IEEE80211_HE_6GHZ_CAP_MIN_MPDU_START);
 		}
 
 		ht->ht = true;
 	}
 
-<<<<<<< HEAD
-	if (sta->vht_cap.vht_supported || sta->he_6ghz_capa.capa) {
-=======
 	if (sta->deflink.vht_cap.vht_supported || sta->deflink.he_6ghz_capa.capa) {
->>>>>>> 88084a3d
 		struct wtbl_vht *vht;
 		u8 af;
 
@@ -955,11 +935,7 @@
 						     sta_wtbl);
 		vht = (struct wtbl_vht *)tlv;
 		vht->ldpc = vht_ldpc &&
-<<<<<<< HEAD
-			    !!(sta->vht_cap.cap & IEEE80211_VHT_CAP_RXLDPC);
-=======
 			    !!(sta->deflink.vht_cap.cap & IEEE80211_VHT_CAP_RXLDPC);
->>>>>>> 88084a3d
 		vht->vht = true;
 
 		af = FIELD_GET(IEEE80211_VHT_CAP_MAX_A_MPDU_LENGTH_EXPONENT_MASK,
@@ -970,11 +946,7 @@
 
 	mt76_connac_mcu_wtbl_smps_tlv(skb, sta, sta_wtbl, wtbl_tlv);
 
-<<<<<<< HEAD
-	if (is_connac_v1(dev) && sta->ht_cap.ht_supported) {
-=======
 	if (is_connac_v1(dev) && sta->deflink.ht_cap.ht_supported) {
->>>>>>> 88084a3d
 		/* sgi */
 		u32 msk = MT_WTBL_W5_SHORT_GI_20 | MT_WTBL_W5_SHORT_GI_40 |
 			  MT_WTBL_W5_SHORT_GI_80 | MT_WTBL_W5_SHORT_GI_160;
