// SPDX-License-Identifier: BSD-3-Clause OR GPL-2.0
/* Copyright (c) 2019-2020 Marvell International Ltd. All rights reserved */

#include <linux/etherdevice.h>
#include <linux/if_bridge.h>
#include <linux/ethtool.h>
#include <linux/list.h>

#include "prestera.h"
#include "prestera_hw.h"
#include "prestera_acl.h"
#include "prestera_counter.h"

#define PRESTERA_SWITCH_INIT_TIMEOUT_MS (30 * 1000)

#define PRESTERA_MIN_MTU 64

enum prestera_cmd_type_t {
	PRESTERA_CMD_TYPE_SWITCH_INIT = 0x1,
	PRESTERA_CMD_TYPE_SWITCH_ATTR_SET = 0x2,

	PRESTERA_CMD_TYPE_PORT_ATTR_SET = 0x100,
	PRESTERA_CMD_TYPE_PORT_ATTR_GET = 0x101,
	PRESTERA_CMD_TYPE_PORT_INFO_GET = 0x110,

	PRESTERA_CMD_TYPE_VLAN_CREATE = 0x200,
	PRESTERA_CMD_TYPE_VLAN_DELETE = 0x201,
	PRESTERA_CMD_TYPE_VLAN_PORT_SET = 0x202,
	PRESTERA_CMD_TYPE_VLAN_PVID_SET = 0x203,

	PRESTERA_CMD_TYPE_FDB_ADD = 0x300,
	PRESTERA_CMD_TYPE_FDB_DELETE = 0x301,
	PRESTERA_CMD_TYPE_FDB_FLUSH_PORT = 0x310,
	PRESTERA_CMD_TYPE_FDB_FLUSH_VLAN = 0x311,
	PRESTERA_CMD_TYPE_FDB_FLUSH_PORT_VLAN = 0x312,

	PRESTERA_CMD_TYPE_BRIDGE_CREATE = 0x400,
	PRESTERA_CMD_TYPE_BRIDGE_DELETE = 0x401,
	PRESTERA_CMD_TYPE_BRIDGE_PORT_ADD = 0x402,
	PRESTERA_CMD_TYPE_BRIDGE_PORT_DELETE = 0x403,

	PRESTERA_CMD_TYPE_COUNTER_GET = 0x510,
	PRESTERA_CMD_TYPE_COUNTER_ABORT = 0x511,
	PRESTERA_CMD_TYPE_COUNTER_TRIGGER = 0x512,
	PRESTERA_CMD_TYPE_COUNTER_BLOCK_GET = 0x513,
	PRESTERA_CMD_TYPE_COUNTER_BLOCK_RELEASE = 0x514,
	PRESTERA_CMD_TYPE_COUNTER_CLEAR = 0x515,

	PRESTERA_CMD_TYPE_VTCAM_CREATE = 0x540,
	PRESTERA_CMD_TYPE_VTCAM_DESTROY = 0x541,
	PRESTERA_CMD_TYPE_VTCAM_RULE_ADD = 0x550,
	PRESTERA_CMD_TYPE_VTCAM_RULE_DELETE = 0x551,
	PRESTERA_CMD_TYPE_VTCAM_IFACE_BIND = 0x560,
	PRESTERA_CMD_TYPE_VTCAM_IFACE_UNBIND = 0x561,

	PRESTERA_CMD_TYPE_ROUTER_RIF_CREATE = 0x600,
	PRESTERA_CMD_TYPE_ROUTER_RIF_DELETE = 0x601,
	PRESTERA_CMD_TYPE_ROUTER_LPM_ADD = 0x610,
	PRESTERA_CMD_TYPE_ROUTER_LPM_DELETE = 0x611,
	PRESTERA_CMD_TYPE_ROUTER_VR_CREATE = 0x630,
	PRESTERA_CMD_TYPE_ROUTER_VR_DELETE = 0x631,

	PRESTERA_CMD_TYPE_RXTX_INIT = 0x800,

	PRESTERA_CMD_TYPE_LAG_MEMBER_ADD = 0x900,
	PRESTERA_CMD_TYPE_LAG_MEMBER_DELETE = 0x901,
	PRESTERA_CMD_TYPE_LAG_MEMBER_ENABLE = 0x902,
	PRESTERA_CMD_TYPE_LAG_MEMBER_DISABLE = 0x903,

	PRESTERA_CMD_TYPE_STP_PORT_SET = 0x1000,

	PRESTERA_CMD_TYPE_SPAN_GET = 0x1100,
	PRESTERA_CMD_TYPE_SPAN_BIND = 0x1101,
	PRESTERA_CMD_TYPE_SPAN_UNBIND = 0x1102,
	PRESTERA_CMD_TYPE_SPAN_RELEASE = 0x1103,

	PRESTERA_CMD_TYPE_POLICER_CREATE = 0x1500,
	PRESTERA_CMD_TYPE_POLICER_RELEASE = 0x1501,
	PRESTERA_CMD_TYPE_POLICER_SET = 0x1502,

	PRESTERA_CMD_TYPE_CPU_CODE_COUNTERS_GET = 0x2000,

	PRESTERA_CMD_TYPE_ACK = 0x10000,
	PRESTERA_CMD_TYPE_MAX
};

enum {
	PRESTERA_CMD_PORT_ATTR_ADMIN_STATE = 1,
	PRESTERA_CMD_PORT_ATTR_MTU = 3,
	PRESTERA_CMD_PORT_ATTR_MAC = 4,
	PRESTERA_CMD_PORT_ATTR_SPEED = 5,
	PRESTERA_CMD_PORT_ATTR_ACCEPT_FRAME_TYPE = 6,
	PRESTERA_CMD_PORT_ATTR_LEARNING = 7,
	PRESTERA_CMD_PORT_ATTR_FLOOD = 8,
	PRESTERA_CMD_PORT_ATTR_CAPABILITY = 9,
	PRESTERA_CMD_PORT_ATTR_PHY_MODE = 12,
	PRESTERA_CMD_PORT_ATTR_TYPE = 13,
	PRESTERA_CMD_PORT_ATTR_STATS = 17,
	PRESTERA_CMD_PORT_ATTR_MAC_AUTONEG_RESTART = 18,
	PRESTERA_CMD_PORT_ATTR_PHY_AUTONEG_RESTART = 19,
	PRESTERA_CMD_PORT_ATTR_MAC_MODE = 22,
};

enum {
	PRESTERA_CMD_SWITCH_ATTR_MAC = 1,
	PRESTERA_CMD_SWITCH_ATTR_AGEING = 2,
};

enum {
	PRESTERA_CMD_ACK_OK,
	PRESTERA_CMD_ACK_FAILED,

	PRESTERA_CMD_ACK_MAX
};

enum {
	PRESTERA_PORT_TP_NA,
	PRESTERA_PORT_TP_MDI,
	PRESTERA_PORT_TP_MDIX,
	PRESTERA_PORT_TP_AUTO,
};

enum {
	PRESTERA_PORT_FLOOD_TYPE_UC = 0,
	PRESTERA_PORT_FLOOD_TYPE_MC = 1,
};

enum {
	PRESTERA_PORT_GOOD_OCTETS_RCV_CNT,
	PRESTERA_PORT_BAD_OCTETS_RCV_CNT,
	PRESTERA_PORT_MAC_TRANSMIT_ERR_CNT,
	PRESTERA_PORT_BRDC_PKTS_RCV_CNT,
	PRESTERA_PORT_MC_PKTS_RCV_CNT,
	PRESTERA_PORT_PKTS_64L_CNT,
	PRESTERA_PORT_PKTS_65TO127L_CNT,
	PRESTERA_PORT_PKTS_128TO255L_CNT,
	PRESTERA_PORT_PKTS_256TO511L_CNT,
	PRESTERA_PORT_PKTS_512TO1023L_CNT,
	PRESTERA_PORT_PKTS_1024TOMAXL_CNT,
	PRESTERA_PORT_EXCESSIVE_COLLISIONS_CNT,
	PRESTERA_PORT_MC_PKTS_SENT_CNT,
	PRESTERA_PORT_BRDC_PKTS_SENT_CNT,
	PRESTERA_PORT_FC_SENT_CNT,
	PRESTERA_PORT_GOOD_FC_RCV_CNT,
	PRESTERA_PORT_DROP_EVENTS_CNT,
	PRESTERA_PORT_UNDERSIZE_PKTS_CNT,
	PRESTERA_PORT_FRAGMENTS_PKTS_CNT,
	PRESTERA_PORT_OVERSIZE_PKTS_CNT,
	PRESTERA_PORT_JABBER_PKTS_CNT,
	PRESTERA_PORT_MAC_RCV_ERROR_CNT,
	PRESTERA_PORT_BAD_CRC_CNT,
	PRESTERA_PORT_COLLISIONS_CNT,
	PRESTERA_PORT_LATE_COLLISIONS_CNT,
	PRESTERA_PORT_GOOD_UC_PKTS_RCV_CNT,
	PRESTERA_PORT_GOOD_UC_PKTS_SENT_CNT,
	PRESTERA_PORT_MULTIPLE_PKTS_SENT_CNT,
	PRESTERA_PORT_DEFERRED_PKTS_SENT_CNT,
	PRESTERA_PORT_GOOD_OCTETS_SENT_CNT,

	PRESTERA_PORT_CNT_MAX
};

enum {
	PRESTERA_FC_NONE,
	PRESTERA_FC_SYMMETRIC,
	PRESTERA_FC_ASYMMETRIC,
	PRESTERA_FC_SYMM_ASYMM,
};

enum {
	PRESTERA_POLICER_MODE_SR_TCM
};

enum {
	PRESTERA_HW_FDB_ENTRY_TYPE_REG_PORT = 0,
	PRESTERA_HW_FDB_ENTRY_TYPE_LAG = 1,
	PRESTERA_HW_FDB_ENTRY_TYPE_MAX = 2,
};

struct prestera_fw_event_handler {
	struct list_head list;
	struct rcu_head rcu;
	enum prestera_event_type type;
	prestera_event_cb_t func;
	void *arg;
};

struct prestera_msg_cmd {
	__le32 type;
};

struct prestera_msg_ret {
	struct prestera_msg_cmd cmd;
	__le32 status;
};

struct prestera_msg_common_req {
	struct prestera_msg_cmd cmd;
};

struct prestera_msg_common_resp {
	struct prestera_msg_ret ret;
};

struct prestera_msg_switch_attr_req {
	struct prestera_msg_cmd cmd;
	__le32 attr;
	union {
		__le32 ageing_timeout_ms;
		struct {
			u8 mac[ETH_ALEN];
			u8 __pad[2];
		};
	} param;
};

struct prestera_msg_switch_init_resp {
	struct prestera_msg_ret ret;
	__le32 port_count;
	__le32 mtu_max;
	__le32 size_tbl_router_nexthop;
	u8 switch_id;
	u8 lag_max;
	u8 lag_member_max;
};

struct prestera_msg_event_port_param {
	union {
		struct {
			__le32 mode;
			__le32 speed;
			u8 oper;
			u8 duplex;
			u8 fc;
			u8 fec;
		} mac;
		struct {
			__le64 lmode_bmap;
			u8 mdix;
			u8 fc;
			u8 __pad[2];
		} __packed phy; /* make sure always 12 bytes size */
	};
};

struct prestera_msg_port_cap_param {
	__le64 link_mode;
	u8 type;
	u8 fec;
	u8 fc;
	u8 transceiver;
};

struct prestera_msg_port_flood_param {
	u8 type;
	u8 enable;
	u8 __pad[2];
};

union prestera_msg_port_param {
	__le32 mtu;
	__le32 speed;
	__le32 link_mode;
	u8 admin_state;
	u8 oper_state;
	u8 mac[ETH_ALEN];
	u8 accept_frm_type;
	u8 learning;
	u8 flood;
	u8 type;
	u8 duplex;
	u8 fec;
	u8 fc;
	union {
		struct {
			u8 admin;
			u8 fc;
			u8 ap_enable;
			u8 __reserved[5];
			union {
				struct {
					__le32 mode;
					__le32 speed;
					u8 inband;
					u8 duplex;
					u8 fec;
					u8 fec_supp;
				} reg_mode;
				struct {
					__le32 mode;
					__le32 speed;
					u8 fec;
					u8 fec_supp;
					u8 __pad[2];
				} ap_modes[PRESTERA_AP_PORT_MAX];
			};
		} mac;
		struct {
			__le64 modes;
			__le32 mode;
			u8 admin;
			u8 adv_enable;
			u8 mdix;
			u8 __pad;
		} phy;
	} link;

	struct prestera_msg_port_cap_param cap;
	struct prestera_msg_port_flood_param flood_ext;
	struct prestera_msg_event_port_param link_evt;
};

struct prestera_msg_port_attr_req {
	struct prestera_msg_cmd cmd;
	__le32 attr;
	__le32 port;
	__le32 dev;
	union prestera_msg_port_param param;
};

struct prestera_msg_port_attr_resp {
	struct prestera_msg_ret ret;
	union prestera_msg_port_param param;
};

struct prestera_msg_port_stats_resp {
	struct prestera_msg_ret ret;
	__le64 stats[PRESTERA_PORT_CNT_MAX];
};

struct prestera_msg_port_info_req {
	struct prestera_msg_cmd cmd;
	__le32 port;
};

struct prestera_msg_port_info_resp {
	struct prestera_msg_ret ret;
	__le32 hw_id;
	__le32 dev_id;
	__le16 fp_id;
	u8 pad[2];
};

struct prestera_msg_vlan_req {
	struct prestera_msg_cmd cmd;
	__le32 port;
	__le32 dev;
	__le16 vid;
	u8 is_member;
	u8 is_tagged;
};

struct prestera_msg_fdb_req {
	struct prestera_msg_cmd cmd;
	__le32 flush_mode;
	union {
		struct {
			__le32 port;
			__le32 dev;
		};
		__le16 lag_id;
	} dest;
	__le16 vid;
	u8 dest_type;
	u8 dynamic;
	u8 mac[ETH_ALEN];
	u8 __pad[2];
};

struct prestera_msg_bridge_req {
	struct prestera_msg_cmd cmd;
	__le32 port;
	__le32 dev;
	__le16 bridge;
	u8 pad[2];
};

struct prestera_msg_bridge_resp {
	struct prestera_msg_ret ret;
	__le16 bridge;
	u8 pad[2];
};

struct prestera_msg_vtcam_create_req {
	struct prestera_msg_cmd cmd;
	__le32 keymask[__PRESTERA_ACL_RULE_MATCH_TYPE_MAX];
	u8 direction;
	u8 lookup;
	u8 pad[2];
};

struct prestera_msg_vtcam_destroy_req {
	struct prestera_msg_cmd cmd;
	__le32 vtcam_id;
};

struct prestera_msg_vtcam_rule_add_req {
	struct prestera_msg_cmd cmd;
	__le32 key[__PRESTERA_ACL_RULE_MATCH_TYPE_MAX];
	__le32 keymask[__PRESTERA_ACL_RULE_MATCH_TYPE_MAX];
	__le32 vtcam_id;
	__le32 prio;
	__le32 n_act;
};

struct prestera_msg_vtcam_rule_del_req {
	struct prestera_msg_cmd cmd;
	__le32 vtcam_id;
	__le32 id;
};

struct prestera_msg_vtcam_bind_req {
	struct prestera_msg_cmd cmd;
	union {
		struct {
			__le32 hw_id;
			__le32 dev_id;
		} port;
		__le32 index;
	};
	__le32 vtcam_id;
	__le16 pcl_id;
	__le16 type;
};

struct prestera_msg_vtcam_resp {
	struct prestera_msg_ret ret;
	__le32 vtcam_id;
	__le32 rule_id;
};

struct prestera_msg_acl_action {
	__le32 id;
	__le32 __reserved;
	union {
		struct {
			__le32 index;
		} jump;
		struct {
<<<<<<< HEAD
=======
			__le32 id;
		} police;
		struct {
>>>>>>> 88084a3d
			__le32 id;
		} count;
		__le32 reserved[6];
	};
};

struct prestera_msg_counter_req {
	struct prestera_msg_cmd cmd;
	__le32 client;
	__le32 block_id;
	__le32 num_counters;
};

struct prestera_msg_counter_stats {
	__le64 packets;
	__le64 bytes;
};

struct prestera_msg_counter_resp {
	struct prestera_msg_ret ret;
	__le32 block_id;
	__le32 offset;
	__le32 num_counters;
	__le32 done;
	struct prestera_msg_counter_stats stats[];
};

struct prestera_msg_span_req {
	struct prestera_msg_cmd cmd;
	__le32 port;
	__le32 dev;
	u8 id;
	u8 pad[3];
};

struct prestera_msg_span_resp {
	struct prestera_msg_ret ret;
	u8 id;
	u8 pad[3];
};

struct prestera_msg_stp_req {
	struct prestera_msg_cmd cmd;
	__le32 port;
	__le32 dev;
	__le16 vid;
	u8 state;
	u8 __pad;
};

struct prestera_msg_rxtx_req {
	struct prestera_msg_cmd cmd;
	u8 use_sdma;
	u8 pad[3];
};

struct prestera_msg_rxtx_resp {
	struct prestera_msg_ret ret;
	__le32 map_addr;
};

struct prestera_msg_iface {
	union {
		struct {
			__le32 dev;
			__le32 port;
		};
		__le16 lag_id;
	};
	__le16 vr_id;
	__le16 vid;
	u8 type;
	u8 __pad[3];
};

struct prestera_msg_ip_addr {
	union {
		__be32 ipv4;
		__be32 ipv6[4];
	} u;
	u8 v; /* e.g. PRESTERA_IPV4 */
	u8 __pad[3];
};

struct prestera_msg_rif_req {
	struct prestera_msg_cmd cmd;
	struct prestera_msg_iface iif;
	__le32 mtu;
	__le16 rif_id;
	__le16 __reserved;
	u8 mac[ETH_ALEN];
	u8 __pad[2];
};

struct prestera_msg_rif_resp {
	struct prestera_msg_ret ret;
	__le16 rif_id;
	u8 __pad[2];
};

struct prestera_msg_lpm_req {
	struct prestera_msg_cmd cmd;
	struct prestera_msg_ip_addr dst;
	__le32 grp_id;
	__le32 dst_len;
	__le16 vr_id;
	u8 __pad[2];
};

struct prestera_msg_vr_req {
	struct prestera_msg_cmd cmd;
	__le16 vr_id;
	u8 __pad[2];
};

struct prestera_msg_vr_resp {
	struct prestera_msg_ret ret;
	__le16 vr_id;
	u8 __pad[2];
};

struct prestera_msg_lag_req {
	struct prestera_msg_cmd cmd;
	__le32 port;
	__le32 dev;
	__le16 lag_id;
	u8 pad[2];
};

struct prestera_msg_cpu_code_counter_req {
	struct prestera_msg_cmd cmd;
	u8 counter_type;
	u8 code;
	u8 pad[2];
};

struct mvsw_msg_cpu_code_counter_ret {
	struct prestera_msg_ret ret;
	__le64 packet_count;
};

struct prestera_msg_policer_req {
	struct prestera_msg_cmd cmd;
	__le32 id;
	union {
		struct {
			__le64 cir;
			__le32 cbs;
		} __packed sr_tcm; /* make sure always 12 bytes size */
		__le32 reserved[6];
	};
	u8 mode;
	u8 type;
	u8 pad[2];
};

struct prestera_msg_policer_resp {
	struct prestera_msg_ret ret;
	__le32 id;
};

struct prestera_msg_event {
	__le16 type;
	__le16 id;
};

struct prestera_msg_event_port {
	struct prestera_msg_event id;
	__le32 port_id;
	struct prestera_msg_event_port_param param;
};

union prestera_msg_event_fdb_param {
	u8 mac[ETH_ALEN];
};

struct prestera_msg_event_fdb {
	struct prestera_msg_event id;
	__le32 vid;
	union {
		__le32 port_id;
		__le16 lag_id;
	} dest;
	union prestera_msg_event_fdb_param param;
	u8 dest_type;
};

static void prestera_hw_build_tests(void)
{
	/* check requests */
	BUILD_BUG_ON(sizeof(struct prestera_msg_common_req) != 4);
	BUILD_BUG_ON(sizeof(struct prestera_msg_switch_attr_req) != 16);
	BUILD_BUG_ON(sizeof(struct prestera_msg_port_attr_req) != 144);
	BUILD_BUG_ON(sizeof(struct prestera_msg_port_info_req) != 8);
	BUILD_BUG_ON(sizeof(struct prestera_msg_vlan_req) != 16);
	BUILD_BUG_ON(sizeof(struct prestera_msg_fdb_req) != 28);
	BUILD_BUG_ON(sizeof(struct prestera_msg_bridge_req) != 16);
	BUILD_BUG_ON(sizeof(struct prestera_msg_span_req) != 16);
	BUILD_BUG_ON(sizeof(struct prestera_msg_stp_req) != 16);
	BUILD_BUG_ON(sizeof(struct prestera_msg_rxtx_req) != 8);
	BUILD_BUG_ON(sizeof(struct prestera_msg_lag_req) != 16);
	BUILD_BUG_ON(sizeof(struct prestera_msg_cpu_code_counter_req) != 8);
	BUILD_BUG_ON(sizeof(struct prestera_msg_vtcam_create_req) != 84);
	BUILD_BUG_ON(sizeof(struct prestera_msg_vtcam_destroy_req) != 8);
	BUILD_BUG_ON(sizeof(struct prestera_msg_vtcam_rule_add_req) != 168);
	BUILD_BUG_ON(sizeof(struct prestera_msg_vtcam_rule_del_req) != 12);
	BUILD_BUG_ON(sizeof(struct prestera_msg_vtcam_bind_req) != 20);
	BUILD_BUG_ON(sizeof(struct prestera_msg_acl_action) != 32);
	BUILD_BUG_ON(sizeof(struct prestera_msg_counter_req) != 16);
	BUILD_BUG_ON(sizeof(struct prestera_msg_counter_stats) != 16);
	BUILD_BUG_ON(sizeof(struct prestera_msg_rif_req) != 36);
	BUILD_BUG_ON(sizeof(struct prestera_msg_vr_req) != 8);
	BUILD_BUG_ON(sizeof(struct prestera_msg_lpm_req) != 36);
<<<<<<< HEAD
=======
	BUILD_BUG_ON(sizeof(struct prestera_msg_policer_req) != 36);
>>>>>>> 88084a3d

	/*  structure that are part of req/resp fw messages */
	BUILD_BUG_ON(sizeof(struct prestera_msg_iface) != 16);
	BUILD_BUG_ON(sizeof(struct prestera_msg_ip_addr) != 20);

	/* check responses */
	BUILD_BUG_ON(sizeof(struct prestera_msg_common_resp) != 8);
	BUILD_BUG_ON(sizeof(struct prestera_msg_switch_init_resp) != 24);
	BUILD_BUG_ON(sizeof(struct prestera_msg_port_attr_resp) != 136);
	BUILD_BUG_ON(sizeof(struct prestera_msg_port_stats_resp) != 248);
	BUILD_BUG_ON(sizeof(struct prestera_msg_port_info_resp) != 20);
	BUILD_BUG_ON(sizeof(struct prestera_msg_bridge_resp) != 12);
	BUILD_BUG_ON(sizeof(struct prestera_msg_span_resp) != 12);
	BUILD_BUG_ON(sizeof(struct prestera_msg_rxtx_resp) != 12);
	BUILD_BUG_ON(sizeof(struct prestera_msg_vtcam_resp) != 16);
	BUILD_BUG_ON(sizeof(struct prestera_msg_counter_resp) != 24);
	BUILD_BUG_ON(sizeof(struct prestera_msg_rif_resp) != 12);
	BUILD_BUG_ON(sizeof(struct prestera_msg_vr_resp) != 12);
	BUILD_BUG_ON(sizeof(struct prestera_msg_policer_resp) != 12);

	/* check events */
	BUILD_BUG_ON(sizeof(struct prestera_msg_event_port) != 20);
	BUILD_BUG_ON(sizeof(struct prestera_msg_event_fdb) != 20);
}

static u8 prestera_hw_mdix_to_eth(u8 mode);
static void prestera_hw_remote_fc_to_eth(u8 fc, bool *pause, bool *asym_pause);

static int __prestera_cmd_ret(struct prestera_switch *sw,
			      enum prestera_cmd_type_t type,
			      struct prestera_msg_cmd *cmd, size_t clen,
			      struct prestera_msg_ret *ret, size_t rlen,
			      int waitms)
{
	struct prestera_device *dev = sw->dev;
	int err;

	cmd->type = __cpu_to_le32(type);

	err = dev->send_req(dev, 0, cmd, clen, ret, rlen, waitms);
	if (err)
		return err;

	if (ret->cmd.type != __cpu_to_le32(PRESTERA_CMD_TYPE_ACK))
		return -EBADE;
	if (ret->status != __cpu_to_le32(PRESTERA_CMD_ACK_OK))
		return -EINVAL;

	return 0;
}

static int prestera_cmd_ret(struct prestera_switch *sw,
			    enum prestera_cmd_type_t type,
			    struct prestera_msg_cmd *cmd, size_t clen,
			    struct prestera_msg_ret *ret, size_t rlen)
{
	return __prestera_cmd_ret(sw, type, cmd, clen, ret, rlen, 0);
}

static int prestera_cmd_ret_wait(struct prestera_switch *sw,
				 enum prestera_cmd_type_t type,
				 struct prestera_msg_cmd *cmd, size_t clen,
				 struct prestera_msg_ret *ret, size_t rlen,
				 int waitms)
{
	return __prestera_cmd_ret(sw, type, cmd, clen, ret, rlen, waitms);
}

static int prestera_cmd(struct prestera_switch *sw,
			enum prestera_cmd_type_t type,
			struct prestera_msg_cmd *cmd, size_t clen)
{
	struct prestera_msg_common_resp resp;

	return prestera_cmd_ret(sw, type, cmd, clen, &resp.ret, sizeof(resp));
}

static int prestera_fw_parse_port_evt(void *msg, struct prestera_event *evt)
{
	struct prestera_msg_event_port *hw_evt;

	hw_evt = (struct prestera_msg_event_port *)msg;

	evt->port_evt.port_id = __le32_to_cpu(hw_evt->port_id);

	if (evt->id == PRESTERA_PORT_EVENT_MAC_STATE_CHANGED) {
		evt->port_evt.data.mac.oper = hw_evt->param.mac.oper;
		evt->port_evt.data.mac.mode =
			__le32_to_cpu(hw_evt->param.mac.mode);
		evt->port_evt.data.mac.speed =
			__le32_to_cpu(hw_evt->param.mac.speed);
		evt->port_evt.data.mac.duplex = hw_evt->param.mac.duplex;
		evt->port_evt.data.mac.fc = hw_evt->param.mac.fc;
		evt->port_evt.data.mac.fec = hw_evt->param.mac.fec;
	} else {
		return -EINVAL;
	}

	return 0;
}

static int prestera_fw_parse_fdb_evt(void *msg, struct prestera_event *evt)
{
	struct prestera_msg_event_fdb *hw_evt = msg;

	switch (hw_evt->dest_type) {
	case PRESTERA_HW_FDB_ENTRY_TYPE_REG_PORT:
		evt->fdb_evt.type = PRESTERA_FDB_ENTRY_TYPE_REG_PORT;
		evt->fdb_evt.dest.port_id = __le32_to_cpu(hw_evt->dest.port_id);
		break;
	case PRESTERA_HW_FDB_ENTRY_TYPE_LAG:
		evt->fdb_evt.type = PRESTERA_FDB_ENTRY_TYPE_LAG;
		evt->fdb_evt.dest.lag_id = __le16_to_cpu(hw_evt->dest.lag_id);
		break;
	default:
		return -EINVAL;
	}

	evt->fdb_evt.vid = __le32_to_cpu(hw_evt->vid);

	ether_addr_copy(evt->fdb_evt.data.mac, hw_evt->param.mac);

	return 0;
}

static struct prestera_fw_evt_parser {
	int (*func)(void *msg, struct prestera_event *evt);
} fw_event_parsers[PRESTERA_EVENT_TYPE_MAX] = {
	[PRESTERA_EVENT_TYPE_PORT] = { .func = prestera_fw_parse_port_evt },
	[PRESTERA_EVENT_TYPE_FDB] = { .func = prestera_fw_parse_fdb_evt },
};

static struct prestera_fw_event_handler *
__find_event_handler(const struct prestera_switch *sw,
		     enum prestera_event_type type)
{
	struct prestera_fw_event_handler *eh;

	list_for_each_entry_rcu(eh, &sw->event_handlers, list) {
		if (eh->type == type)
			return eh;
	}

	return NULL;
}

static int prestera_find_event_handler(const struct prestera_switch *sw,
				       enum prestera_event_type type,
				       struct prestera_fw_event_handler *eh)
{
	struct prestera_fw_event_handler *tmp;
	int err = 0;

	rcu_read_lock();
	tmp = __find_event_handler(sw, type);
	if (tmp)
		*eh = *tmp;
	else
		err = -ENOENT;
	rcu_read_unlock();

	return err;
}

static int prestera_evt_recv(struct prestera_device *dev, void *buf, size_t size)
{
	struct prestera_switch *sw = dev->priv;
	struct prestera_msg_event *msg = buf;
	struct prestera_fw_event_handler eh;
	struct prestera_event evt;
	u16 msg_type;
	int err;

	msg_type = __le16_to_cpu(msg->type);
	if (msg_type >= PRESTERA_EVENT_TYPE_MAX)
		return -EINVAL;
	if (!fw_event_parsers[msg_type].func)
		return -ENOENT;

	err = prestera_find_event_handler(sw, msg_type, &eh);
	if (err)
		return err;

	evt.id = __le16_to_cpu(msg->id);

	err = fw_event_parsers[msg_type].func(buf, &evt);
	if (err)
		return err;

	eh.func(sw, &evt, eh.arg);

	return 0;
}

static void prestera_pkt_recv(struct prestera_device *dev)
{
	struct prestera_switch *sw = dev->priv;
	struct prestera_fw_event_handler eh;
	struct prestera_event ev;
	int err;

	ev.id = PRESTERA_RXTX_EVENT_RCV_PKT;

	err = prestera_find_event_handler(sw, PRESTERA_EVENT_TYPE_RXTX, &eh);
	if (err)
		return;

	eh.func(sw, &ev, eh.arg);
}

static u8 prestera_hw_mdix_to_eth(u8 mode)
{
	switch (mode) {
	case PRESTERA_PORT_TP_MDI:
		return ETH_TP_MDI;
	case PRESTERA_PORT_TP_MDIX:
		return ETH_TP_MDI_X;
	case PRESTERA_PORT_TP_AUTO:
		return ETH_TP_MDI_AUTO;
	default:
		return ETH_TP_MDI_INVALID;
	}
}

static u8 prestera_hw_mdix_from_eth(u8 mode)
{
	switch (mode) {
	case ETH_TP_MDI:
		return PRESTERA_PORT_TP_MDI;
	case ETH_TP_MDI_X:
		return PRESTERA_PORT_TP_MDIX;
	case ETH_TP_MDI_AUTO:
		return PRESTERA_PORT_TP_AUTO;
	default:
		return PRESTERA_PORT_TP_NA;
	}
}

int prestera_hw_port_info_get(const struct prestera_port *port,
			      u32 *dev_id, u32 *hw_id, u16 *fp_id)
{
	struct prestera_msg_port_info_req req = {
		.port = __cpu_to_le32(port->id),
	};
	struct prestera_msg_port_info_resp resp;
	int err;

	err = prestera_cmd_ret(port->sw, PRESTERA_CMD_TYPE_PORT_INFO_GET,
			       &req.cmd, sizeof(req), &resp.ret, sizeof(resp));
	if (err)
		return err;

	*dev_id = __le32_to_cpu(resp.dev_id);
	*hw_id = __le32_to_cpu(resp.hw_id);
	*fp_id = __le16_to_cpu(resp.fp_id);

	return 0;
}

int prestera_hw_switch_mac_set(struct prestera_switch *sw, const char *mac)
{
	struct prestera_msg_switch_attr_req req = {
		.attr = __cpu_to_le32(PRESTERA_CMD_SWITCH_ATTR_MAC),
	};

	ether_addr_copy(req.param.mac, mac);

	return prestera_cmd(sw, PRESTERA_CMD_TYPE_SWITCH_ATTR_SET,
			    &req.cmd, sizeof(req));
}

int prestera_hw_switch_init(struct prestera_switch *sw)
{
	struct prestera_msg_switch_init_resp resp;
	struct prestera_msg_common_req req;
	int err;

	INIT_LIST_HEAD(&sw->event_handlers);

	prestera_hw_build_tests();

	err = prestera_cmd_ret_wait(sw, PRESTERA_CMD_TYPE_SWITCH_INIT,
				    &req.cmd, sizeof(req),
				    &resp.ret, sizeof(resp),
				    PRESTERA_SWITCH_INIT_TIMEOUT_MS);
	if (err)
		return err;

	sw->dev->recv_msg = prestera_evt_recv;
	sw->dev->recv_pkt = prestera_pkt_recv;
	sw->port_count = __le32_to_cpu(resp.port_count);
	sw->mtu_min = PRESTERA_MIN_MTU;
	sw->mtu_max = __le32_to_cpu(resp.mtu_max);
	sw->id = resp.switch_id;
	sw->lag_member_max = resp.lag_member_max;
	sw->lag_max = resp.lag_max;

	return 0;
}

void prestera_hw_switch_fini(struct prestera_switch *sw)
{
	WARN_ON(!list_empty(&sw->event_handlers));
}

int prestera_hw_switch_ageing_set(struct prestera_switch *sw, u32 ageing_ms)
{
	struct prestera_msg_switch_attr_req req = {
		.attr = __cpu_to_le32(PRESTERA_CMD_SWITCH_ATTR_AGEING),
		.param = {
			.ageing_timeout_ms = __cpu_to_le32(ageing_ms),
		},
	};

	return prestera_cmd(sw, PRESTERA_CMD_TYPE_SWITCH_ATTR_SET,
			    &req.cmd, sizeof(req));
}

int prestera_hw_port_mac_mode_get(const struct prestera_port *port,
				  u32 *mode, u32 *speed, u8 *duplex, u8 *fec)
{
	struct prestera_msg_port_attr_resp resp;
	struct prestera_msg_port_attr_req req = {
		.attr = __cpu_to_le32(PRESTERA_CMD_PORT_ATTR_MAC_MODE),
		.port = __cpu_to_le32(port->hw_id),
		.dev = __cpu_to_le32(port->dev_id)
	};
	int err;

	err = prestera_cmd_ret(port->sw, PRESTERA_CMD_TYPE_PORT_ATTR_GET,
			       &req.cmd, sizeof(req), &resp.ret, sizeof(resp));
	if (err)
		return err;

	if (mode)
		*mode = __le32_to_cpu(resp.param.link_evt.mac.mode);

	if (speed)
		*speed = __le32_to_cpu(resp.param.link_evt.mac.speed);

	if (duplex)
		*duplex = resp.param.link_evt.mac.duplex;

	if (fec)
		*fec = resp.param.link_evt.mac.fec;

	return err;
}

int prestera_hw_port_mac_mode_set(const struct prestera_port *port,
				  bool admin, u32 mode, u8 inband,
				  u32 speed, u8 duplex, u8 fec)
{
	struct prestera_msg_port_attr_req req = {
		.attr = __cpu_to_le32(PRESTERA_CMD_PORT_ATTR_MAC_MODE),
		.port = __cpu_to_le32(port->hw_id),
		.dev = __cpu_to_le32(port->dev_id),
		.param = {
			.link = {
				.mac = {
					.admin = admin,
					.reg_mode.mode = __cpu_to_le32(mode),
					.reg_mode.inband = inband,
					.reg_mode.speed = __cpu_to_le32(speed),
					.reg_mode.duplex = duplex,
					.reg_mode.fec = fec
				}
			}
		}
	};

	return prestera_cmd(port->sw, PRESTERA_CMD_TYPE_PORT_ATTR_SET,
			    &req.cmd, sizeof(req));
}

int prestera_hw_port_phy_mode_get(const struct prestera_port *port,
				  u8 *mdix, u64 *lmode_bmap,
				  bool *fc_pause, bool *fc_asym)
{
	struct prestera_msg_port_attr_resp resp;
	struct prestera_msg_port_attr_req req = {
		.attr = __cpu_to_le32(PRESTERA_CMD_PORT_ATTR_PHY_MODE),
		.port = __cpu_to_le32(port->hw_id),
		.dev = __cpu_to_le32(port->dev_id)
	};
	int err;

	err = prestera_cmd_ret(port->sw, PRESTERA_CMD_TYPE_PORT_ATTR_GET,
			       &req.cmd, sizeof(req), &resp.ret, sizeof(resp));
	if (err)
		return err;

	if (mdix)
		*mdix = prestera_hw_mdix_to_eth(resp.param.link_evt.phy.mdix);

	if (lmode_bmap)
		*lmode_bmap = __le64_to_cpu(resp.param.link_evt.phy.lmode_bmap);

	if (fc_pause && fc_asym)
		prestera_hw_remote_fc_to_eth(resp.param.link_evt.phy.fc,
					     fc_pause, fc_asym);

	return err;
}

int prestera_hw_port_phy_mode_set(const struct prestera_port *port,
				  bool admin, bool adv, u32 mode, u64 modes,
				  u8 mdix)
{
	struct prestera_msg_port_attr_req req = {
		.attr = __cpu_to_le32(PRESTERA_CMD_PORT_ATTR_PHY_MODE),
		.port = __cpu_to_le32(port->hw_id),
		.dev = __cpu_to_le32(port->dev_id),
		.param = {
			.link = {
				.phy = {
					.admin = admin,
					.adv_enable = adv ? 1 : 0,
					.mode = __cpu_to_le32(mode),
					.modes = __cpu_to_le64(modes),
				}
			}
		}
	};

	req.param.link.phy.mdix = prestera_hw_mdix_from_eth(mdix);

	return prestera_cmd(port->sw, PRESTERA_CMD_TYPE_PORT_ATTR_SET,
			    &req.cmd, sizeof(req));
}

int prestera_hw_port_mtu_set(const struct prestera_port *port, u32 mtu)
{
	struct prestera_msg_port_attr_req req = {
		.attr = __cpu_to_le32(PRESTERA_CMD_PORT_ATTR_MTU),
		.port = __cpu_to_le32(port->hw_id),
		.dev = __cpu_to_le32(port->dev_id),
		.param = {
			.mtu = __cpu_to_le32(mtu),
		}
	};

	return prestera_cmd(port->sw, PRESTERA_CMD_TYPE_PORT_ATTR_SET,
			    &req.cmd, sizeof(req));
}

int prestera_hw_port_mac_set(const struct prestera_port *port, const char *mac)
{
	struct prestera_msg_port_attr_req req = {
		.attr = __cpu_to_le32(PRESTERA_CMD_PORT_ATTR_MAC),
		.port = __cpu_to_le32(port->hw_id),
		.dev = __cpu_to_le32(port->dev_id),
	};

	ether_addr_copy(req.param.mac, mac);

	return prestera_cmd(port->sw, PRESTERA_CMD_TYPE_PORT_ATTR_SET,
			    &req.cmd, sizeof(req));
}

int prestera_hw_port_accept_frm_type(struct prestera_port *port,
				     enum prestera_accept_frm_type type)
{
	struct prestera_msg_port_attr_req req = {
		.attr = __cpu_to_le32(PRESTERA_CMD_PORT_ATTR_ACCEPT_FRAME_TYPE),
		.port = __cpu_to_le32(port->hw_id),
		.dev = __cpu_to_le32(port->dev_id),
		.param = {
			.accept_frm_type = type,
		}
	};

	return prestera_cmd(port->sw, PRESTERA_CMD_TYPE_PORT_ATTR_SET,
			    &req.cmd, sizeof(req));
}

int prestera_hw_port_cap_get(const struct prestera_port *port,
			     struct prestera_port_caps *caps)
{
	struct prestera_msg_port_attr_req req = {
		.attr = __cpu_to_le32(PRESTERA_CMD_PORT_ATTR_CAPABILITY),
		.port = __cpu_to_le32(port->hw_id),
		.dev = __cpu_to_le32(port->dev_id),
	};
	struct prestera_msg_port_attr_resp resp;
	int err;

	err = prestera_cmd_ret(port->sw, PRESTERA_CMD_TYPE_PORT_ATTR_GET,
			       &req.cmd, sizeof(req), &resp.ret, sizeof(resp));
	if (err)
		return err;

	caps->supp_link_modes = __le64_to_cpu(resp.param.cap.link_mode);
	caps->transceiver = resp.param.cap.transceiver;
	caps->supp_fec = resp.param.cap.fec;
	caps->type = resp.param.cap.type;

	return err;
}

static void prestera_hw_remote_fc_to_eth(u8 fc, bool *pause, bool *asym_pause)
{
	switch (fc) {
	case PRESTERA_FC_SYMMETRIC:
		*pause = true;
		*asym_pause = false;
		break;
	case PRESTERA_FC_ASYMMETRIC:
		*pause = false;
		*asym_pause = true;
		break;
	case PRESTERA_FC_SYMM_ASYMM:
		*pause = true;
		*asym_pause = true;
		break;
	default:
		*pause = false;
		*asym_pause = false;
	}
}

int prestera_hw_vtcam_create(struct prestera_switch *sw,
			     u8 lookup, const u32 *keymask, u32 *vtcam_id,
			     enum prestera_hw_vtcam_direction_t dir)
{
	int err;
	struct prestera_msg_vtcam_resp resp;
	struct prestera_msg_vtcam_create_req req = {
		.lookup = lookup,
		.direction = dir,
	};

	if (keymask)
		memcpy(req.keymask, keymask, sizeof(req.keymask));
	else
		memset(req.keymask, 0, sizeof(req.keymask));

	err = prestera_cmd_ret(sw, PRESTERA_CMD_TYPE_VTCAM_CREATE,
			       &req.cmd, sizeof(req), &resp.ret, sizeof(resp));
	if (err)
		return err;

	*vtcam_id = __le32_to_cpu(resp.vtcam_id);
	return 0;
}

int prestera_hw_vtcam_destroy(struct prestera_switch *sw, u32 vtcam_id)
{
	struct prestera_msg_vtcam_destroy_req req = {
		.vtcam_id = __cpu_to_le32(vtcam_id),
	};

	return prestera_cmd(sw, PRESTERA_CMD_TYPE_VTCAM_DESTROY,
			    &req.cmd, sizeof(req));
}

static int
prestera_acl_rule_add_put_action(struct prestera_msg_acl_action *action,
				 struct prestera_acl_hw_action_info *info)
{
	action->id = __cpu_to_le32(info->id);

	switch (info->id) {
	case PRESTERA_ACL_RULE_ACTION_ACCEPT:
	case PRESTERA_ACL_RULE_ACTION_DROP:
	case PRESTERA_ACL_RULE_ACTION_TRAP:
		/* just rule action id, no specific data */
		break;
	case PRESTERA_ACL_RULE_ACTION_JUMP:
		action->jump.index = __cpu_to_le32(info->jump.index);
		break;
<<<<<<< HEAD
=======
	case PRESTERA_ACL_RULE_ACTION_POLICE:
		action->police.id = __cpu_to_le32(info->police.id);
		break;
>>>>>>> 88084a3d
	case PRESTERA_ACL_RULE_ACTION_COUNT:
		action->count.id = __cpu_to_le32(info->count.id);
		break;
	default:
		return -EINVAL;
	}

	return 0;
}

int prestera_hw_vtcam_rule_add(struct prestera_switch *sw,
			       u32 vtcam_id, u32 prio, void *key, void *keymask,
			       struct prestera_acl_hw_action_info *act,
			       u8 n_act, u32 *rule_id)
{
	struct prestera_msg_acl_action *actions_msg;
	struct prestera_msg_vtcam_rule_add_req *req;
	struct prestera_msg_vtcam_resp resp;
	void *buff;
	u32 size;
	int err;
	u8 i;

	size = sizeof(*req) + sizeof(*actions_msg) * n_act;

	buff = kzalloc(size, GFP_KERNEL);
	if (!buff)
		return -ENOMEM;

	req = buff;
	req->n_act = __cpu_to_le32(n_act);
	actions_msg = buff + sizeof(*req);

	/* put acl matches into the message */
	memcpy(req->key, key, sizeof(req->key));
	memcpy(req->keymask, keymask, sizeof(req->keymask));

	/* put acl actions into the message */
	for (i = 0; i < n_act; i++) {
		err = prestera_acl_rule_add_put_action(&actions_msg[i],
						       &act[i]);
		if (err)
			goto free_buff;
	}

	req->vtcam_id = __cpu_to_le32(vtcam_id);
	req->prio = __cpu_to_le32(prio);

	err = prestera_cmd_ret(sw, PRESTERA_CMD_TYPE_VTCAM_RULE_ADD,
			       &req->cmd, size, &resp.ret, sizeof(resp));
	if (err)
		goto free_buff;

	*rule_id = __le32_to_cpu(resp.rule_id);
free_buff:
	kfree(buff);
	return err;
}

int prestera_hw_vtcam_rule_del(struct prestera_switch *sw,
			       u32 vtcam_id, u32 rule_id)
{
	struct prestera_msg_vtcam_rule_del_req req = {
		.vtcam_id = __cpu_to_le32(vtcam_id),
		.id = __cpu_to_le32(rule_id)
	};

	return prestera_cmd(sw, PRESTERA_CMD_TYPE_VTCAM_RULE_DELETE,
			    &req.cmd, sizeof(req));
}

int prestera_hw_vtcam_iface_bind(struct prestera_switch *sw,
				 struct prestera_acl_iface *iface,
				 u32 vtcam_id, u16 pcl_id)
{
	struct prestera_msg_vtcam_bind_req req = {
		.vtcam_id = __cpu_to_le32(vtcam_id),
		.type = __cpu_to_le16(iface->type),
		.pcl_id = __cpu_to_le16(pcl_id)
	};

	if (iface->type == PRESTERA_ACL_IFACE_TYPE_PORT) {
		req.port.dev_id = __cpu_to_le32(iface->port->dev_id);
		req.port.hw_id = __cpu_to_le32(iface->port->hw_id);
	} else {
		req.index = __cpu_to_le32(iface->index);
	}

	return prestera_cmd(sw, PRESTERA_CMD_TYPE_VTCAM_IFACE_BIND,
			    &req.cmd, sizeof(req));
}

int prestera_hw_vtcam_iface_unbind(struct prestera_switch *sw,
				   struct prestera_acl_iface *iface,
				   u32 vtcam_id)
{
	struct prestera_msg_vtcam_bind_req req = {
		.vtcam_id = __cpu_to_le32(vtcam_id),
		.type = __cpu_to_le16(iface->type)
	};

	if (iface->type == PRESTERA_ACL_IFACE_TYPE_PORT) {
		req.port.dev_id = __cpu_to_le32(iface->port->dev_id);
		req.port.hw_id = __cpu_to_le32(iface->port->hw_id);
	} else {
		req.index = __cpu_to_le32(iface->index);
	}

	return prestera_cmd(sw, PRESTERA_CMD_TYPE_VTCAM_IFACE_UNBIND,
			    &req.cmd, sizeof(req));
}

int prestera_hw_span_get(const struct prestera_port *port, u8 *span_id)
{
	struct prestera_msg_span_resp resp;
	struct prestera_msg_span_req req = {
		.port = __cpu_to_le32(port->hw_id),
		.dev = __cpu_to_le32(port->dev_id),
	};
	int err;

	err = prestera_cmd_ret(port->sw, PRESTERA_CMD_TYPE_SPAN_GET,
			       &req.cmd, sizeof(req), &resp.ret, sizeof(resp));
	if (err)
		return err;

	*span_id = resp.id;

	return 0;
}

int prestera_hw_span_bind(const struct prestera_port *port, u8 span_id)
{
	struct prestera_msg_span_req req = {
		.port = __cpu_to_le32(port->hw_id),
		.dev = __cpu_to_le32(port->dev_id),
		.id = span_id,
	};

	return prestera_cmd(port->sw, PRESTERA_CMD_TYPE_SPAN_BIND,
			    &req.cmd, sizeof(req));
}

int prestera_hw_span_unbind(const struct prestera_port *port)
{
	struct prestera_msg_span_req req = {
		.port = __cpu_to_le32(port->hw_id),
		.dev = __cpu_to_le32(port->dev_id),
	};

	return prestera_cmd(port->sw, PRESTERA_CMD_TYPE_SPAN_UNBIND,
			    &req.cmd, sizeof(req));
}

int prestera_hw_span_release(struct prestera_switch *sw, u8 span_id)
{
	struct prestera_msg_span_req req = {
		.id = span_id
	};

	return prestera_cmd(sw, PRESTERA_CMD_TYPE_SPAN_RELEASE,
			    &req.cmd, sizeof(req));
}

int prestera_hw_port_type_get(const struct prestera_port *port, u8 *type)
{
	struct prestera_msg_port_attr_req req = {
		.attr = __cpu_to_le32(PRESTERA_CMD_PORT_ATTR_TYPE),
		.port = __cpu_to_le32(port->hw_id),
		.dev = __cpu_to_le32(port->dev_id),
	};
	struct prestera_msg_port_attr_resp resp;
	int err;

	err = prestera_cmd_ret(port->sw, PRESTERA_CMD_TYPE_PORT_ATTR_GET,
			       &req.cmd, sizeof(req), &resp.ret, sizeof(resp));
	if (err)
		return err;

	*type = resp.param.type;

	return 0;
}

int prestera_hw_port_speed_get(const struct prestera_port *port, u32 *speed)
{
	struct prestera_msg_port_attr_req req = {
		.attr = __cpu_to_le32(PRESTERA_CMD_PORT_ATTR_SPEED),
		.port = __cpu_to_le32(port->hw_id),
		.dev = __cpu_to_le32(port->dev_id),
	};
	struct prestera_msg_port_attr_resp resp;
	int err;

	err = prestera_cmd_ret(port->sw, PRESTERA_CMD_TYPE_PORT_ATTR_GET,
			       &req.cmd, sizeof(req), &resp.ret, sizeof(resp));
	if (err)
		return err;

	*speed = __le32_to_cpu(resp.param.speed);

	return 0;
}

int prestera_hw_port_autoneg_restart(struct prestera_port *port)
{
	struct prestera_msg_port_attr_req req = {
		.attr =
		    __cpu_to_le32(PRESTERA_CMD_PORT_ATTR_PHY_AUTONEG_RESTART),
		.port = __cpu_to_le32(port->hw_id),
		.dev = __cpu_to_le32(port->dev_id),
	};

	return prestera_cmd(port->sw, PRESTERA_CMD_TYPE_PORT_ATTR_SET,
			    &req.cmd, sizeof(req));
}

int prestera_hw_port_stats_get(const struct prestera_port *port,
			       struct prestera_port_stats *st)
{
	struct prestera_msg_port_attr_req req = {
		.attr = __cpu_to_le32(PRESTERA_CMD_PORT_ATTR_STATS),
		.port = __cpu_to_le32(port->hw_id),
		.dev = __cpu_to_le32(port->dev_id),
	};
	struct prestera_msg_port_stats_resp resp;
	__le64 *hw = resp.stats;
	int err;

	err = prestera_cmd_ret(port->sw, PRESTERA_CMD_TYPE_PORT_ATTR_GET,
			       &req.cmd, sizeof(req), &resp.ret, sizeof(resp));
	if (err)
		return err;

	st->good_octets_received =
		__le64_to_cpu(hw[PRESTERA_PORT_GOOD_OCTETS_RCV_CNT]);
	st->bad_octets_received =
		__le64_to_cpu(hw[PRESTERA_PORT_BAD_OCTETS_RCV_CNT]);
	st->mac_trans_error =
		__le64_to_cpu(hw[PRESTERA_PORT_MAC_TRANSMIT_ERR_CNT]);
	st->broadcast_frames_received =
		__le64_to_cpu(hw[PRESTERA_PORT_BRDC_PKTS_RCV_CNT]);
	st->multicast_frames_received =
		__le64_to_cpu(hw[PRESTERA_PORT_MC_PKTS_RCV_CNT]);
	st->frames_64_octets = __le64_to_cpu(hw[PRESTERA_PORT_PKTS_64L_CNT]);
	st->frames_65_to_127_octets =
		__le64_to_cpu(hw[PRESTERA_PORT_PKTS_65TO127L_CNT]);
	st->frames_128_to_255_octets =
		__le64_to_cpu(hw[PRESTERA_PORT_PKTS_128TO255L_CNT]);
	st->frames_256_to_511_octets =
		__le64_to_cpu(hw[PRESTERA_PORT_PKTS_256TO511L_CNT]);
	st->frames_512_to_1023_octets =
		__le64_to_cpu(hw[PRESTERA_PORT_PKTS_512TO1023L_CNT]);
	st->frames_1024_to_max_octets =
		__le64_to_cpu(hw[PRESTERA_PORT_PKTS_1024TOMAXL_CNT]);
	st->excessive_collision =
		__le64_to_cpu(hw[PRESTERA_PORT_EXCESSIVE_COLLISIONS_CNT]);
	st->multicast_frames_sent =
		__le64_to_cpu(hw[PRESTERA_PORT_MC_PKTS_SENT_CNT]);
	st->broadcast_frames_sent =
		__le64_to_cpu(hw[PRESTERA_PORT_BRDC_PKTS_SENT_CNT]);
	st->fc_sent = __le64_to_cpu(hw[PRESTERA_PORT_FC_SENT_CNT]);
	st->fc_received = __le64_to_cpu(hw[PRESTERA_PORT_GOOD_FC_RCV_CNT]);
	st->buffer_overrun = __le64_to_cpu(hw[PRESTERA_PORT_DROP_EVENTS_CNT]);
	st->undersize = __le64_to_cpu(hw[PRESTERA_PORT_UNDERSIZE_PKTS_CNT]);
	st->fragments = __le64_to_cpu(hw[PRESTERA_PORT_FRAGMENTS_PKTS_CNT]);
	st->oversize = __le64_to_cpu(hw[PRESTERA_PORT_OVERSIZE_PKTS_CNT]);
	st->jabber = __le64_to_cpu(hw[PRESTERA_PORT_JABBER_PKTS_CNT]);
	st->rx_error_frame_received =
		__le64_to_cpu(hw[PRESTERA_PORT_MAC_RCV_ERROR_CNT]);
	st->bad_crc = __le64_to_cpu(hw[PRESTERA_PORT_BAD_CRC_CNT]);
	st->collisions = __le64_to_cpu(hw[PRESTERA_PORT_COLLISIONS_CNT]);
	st->late_collision =
		__le64_to_cpu(hw[PRESTERA_PORT_LATE_COLLISIONS_CNT]);
	st->unicast_frames_received =
		__le64_to_cpu(hw[PRESTERA_PORT_GOOD_UC_PKTS_RCV_CNT]);
	st->unicast_frames_sent =
		__le64_to_cpu(hw[PRESTERA_PORT_GOOD_UC_PKTS_SENT_CNT]);
	st->sent_multiple =
		__le64_to_cpu(hw[PRESTERA_PORT_MULTIPLE_PKTS_SENT_CNT]);
	st->sent_deferred =
		__le64_to_cpu(hw[PRESTERA_PORT_DEFERRED_PKTS_SENT_CNT]);
	st->good_octets_sent =
		__le64_to_cpu(hw[PRESTERA_PORT_GOOD_OCTETS_SENT_CNT]);

	return 0;
}

int prestera_hw_port_learning_set(struct prestera_port *port, bool enable)
{
	struct prestera_msg_port_attr_req req = {
		.attr = __cpu_to_le32(PRESTERA_CMD_PORT_ATTR_LEARNING),
		.port = __cpu_to_le32(port->hw_id),
		.dev = __cpu_to_le32(port->dev_id),
		.param = {
			.learning = enable,
		}
	};

	return prestera_cmd(port->sw, PRESTERA_CMD_TYPE_PORT_ATTR_SET,
			    &req.cmd, sizeof(req));
}

static int prestera_hw_port_uc_flood_set(struct prestera_port *port, bool flood)
{
	struct prestera_msg_port_attr_req req = {
		.attr = __cpu_to_le32(PRESTERA_CMD_PORT_ATTR_FLOOD),
		.port = __cpu_to_le32(port->hw_id),
		.dev = __cpu_to_le32(port->dev_id),
		.param = {
			.flood_ext = {
				.type = PRESTERA_PORT_FLOOD_TYPE_UC,
				.enable = flood,
			}
		}
	};

	return prestera_cmd(port->sw, PRESTERA_CMD_TYPE_PORT_ATTR_SET,
			    &req.cmd, sizeof(req));
}

static int prestera_hw_port_mc_flood_set(struct prestera_port *port, bool flood)
{
	struct prestera_msg_port_attr_req req = {
		.attr = __cpu_to_le32(PRESTERA_CMD_PORT_ATTR_FLOOD),
		.port = __cpu_to_le32(port->hw_id),
		.dev = __cpu_to_le32(port->dev_id),
		.param = {
			.flood_ext = {
				.type = PRESTERA_PORT_FLOOD_TYPE_MC,
				.enable = flood,
			}
		}
	};

	return prestera_cmd(port->sw, PRESTERA_CMD_TYPE_PORT_ATTR_SET,
			    &req.cmd, sizeof(req));
}

static int prestera_hw_port_flood_set_v2(struct prestera_port *port, bool flood)
{
	struct prestera_msg_port_attr_req req = {
		.attr = __cpu_to_le32(PRESTERA_CMD_PORT_ATTR_FLOOD),
		.port = __cpu_to_le32(port->hw_id),
		.dev = __cpu_to_le32(port->dev_id),
		.param = {
			.flood = flood,
		}
	};

	return prestera_cmd(port->sw, PRESTERA_CMD_TYPE_PORT_ATTR_SET,
			    &req.cmd, sizeof(req));
}

int prestera_hw_port_flood_set(struct prestera_port *port, unsigned long mask,
			       unsigned long val)
{
	int err;

	if (port->sw->dev->fw_rev.maj <= 2) {
		if (!(mask & BR_FLOOD))
			return 0;

		return prestera_hw_port_flood_set_v2(port, val & BR_FLOOD);
	}

	if (mask & BR_FLOOD) {
		err = prestera_hw_port_uc_flood_set(port, val & BR_FLOOD);
		if (err)
			goto err_uc_flood;
	}

	if (mask & BR_MCAST_FLOOD) {
		err = prestera_hw_port_mc_flood_set(port, val & BR_MCAST_FLOOD);
		if (err)
			goto err_mc_flood;
	}

	return 0;

err_mc_flood:
	prestera_hw_port_mc_flood_set(port, 0);
err_uc_flood:
	if (mask & BR_FLOOD)
		prestera_hw_port_uc_flood_set(port, 0);

	return err;
}

int prestera_hw_vlan_create(struct prestera_switch *sw, u16 vid)
{
	struct prestera_msg_vlan_req req = {
		.vid = __cpu_to_le16(vid),
	};

	return prestera_cmd(sw, PRESTERA_CMD_TYPE_VLAN_CREATE,
			    &req.cmd, sizeof(req));
}

int prestera_hw_vlan_delete(struct prestera_switch *sw, u16 vid)
{
	struct prestera_msg_vlan_req req = {
		.vid = __cpu_to_le16(vid),
	};

	return prestera_cmd(sw, PRESTERA_CMD_TYPE_VLAN_DELETE,
			    &req.cmd, sizeof(req));
}

int prestera_hw_vlan_port_set(struct prestera_port *port, u16 vid,
			      bool is_member, bool untagged)
{
	struct prestera_msg_vlan_req req = {
		.port = __cpu_to_le32(port->hw_id),
		.dev = __cpu_to_le32(port->dev_id),
		.vid = __cpu_to_le16(vid),
		.is_member = is_member,
		.is_tagged = !untagged,
	};

	return prestera_cmd(port->sw, PRESTERA_CMD_TYPE_VLAN_PORT_SET,
			    &req.cmd, sizeof(req));
}

int prestera_hw_vlan_port_vid_set(struct prestera_port *port, u16 vid)
{
	struct prestera_msg_vlan_req req = {
		.port = __cpu_to_le32(port->hw_id),
		.dev = __cpu_to_le32(port->dev_id),
		.vid = __cpu_to_le16(vid),
	};

	return prestera_cmd(port->sw, PRESTERA_CMD_TYPE_VLAN_PVID_SET,
			    &req.cmd, sizeof(req));
}

int prestera_hw_vlan_port_stp_set(struct prestera_port *port, u16 vid, u8 state)
{
	struct prestera_msg_stp_req req = {
		.port = __cpu_to_le32(port->hw_id),
		.dev = __cpu_to_le32(port->dev_id),
		.vid = __cpu_to_le16(vid),
		.state = state,
	};

	return prestera_cmd(port->sw, PRESTERA_CMD_TYPE_STP_PORT_SET,
			    &req.cmd, sizeof(req));
}

int prestera_hw_fdb_add(struct prestera_port *port, const unsigned char *mac,
			u16 vid, bool dynamic)
{
	struct prestera_msg_fdb_req req = {
		.dest = {
			.dev = __cpu_to_le32(port->dev_id),
			.port = __cpu_to_le32(port->hw_id),
		},
		.vid = __cpu_to_le16(vid),
		.dynamic = dynamic,
	};

	ether_addr_copy(req.mac, mac);

	return prestera_cmd(port->sw, PRESTERA_CMD_TYPE_FDB_ADD,
			    &req.cmd, sizeof(req));
}

int prestera_hw_fdb_del(struct prestera_port *port, const unsigned char *mac,
			u16 vid)
{
	struct prestera_msg_fdb_req req = {
		.dest = {
			.dev = __cpu_to_le32(port->dev_id),
			.port = __cpu_to_le32(port->hw_id),
		},
		.vid = __cpu_to_le16(vid),
	};

	ether_addr_copy(req.mac, mac);

	return prestera_cmd(port->sw, PRESTERA_CMD_TYPE_FDB_DELETE,
			    &req.cmd, sizeof(req));
}

int prestera_hw_lag_fdb_add(struct prestera_switch *sw, u16 lag_id,
			    const unsigned char *mac, u16 vid, bool dynamic)
{
	struct prestera_msg_fdb_req req = {
		.dest_type = PRESTERA_HW_FDB_ENTRY_TYPE_LAG,
		.dest = {
			.lag_id = __cpu_to_le16(lag_id),
		},
		.vid = __cpu_to_le16(vid),
		.dynamic = dynamic,
	};

	ether_addr_copy(req.mac, mac);

	return prestera_cmd(sw, PRESTERA_CMD_TYPE_FDB_ADD,
			    &req.cmd, sizeof(req));
}

int prestera_hw_lag_fdb_del(struct prestera_switch *sw, u16 lag_id,
			    const unsigned char *mac, u16 vid)
{
	struct prestera_msg_fdb_req req = {
		.dest_type = PRESTERA_HW_FDB_ENTRY_TYPE_LAG,
		.dest = {
			.lag_id = __cpu_to_le16(lag_id),
		},
		.vid = __cpu_to_le16(vid),
	};

	ether_addr_copy(req.mac, mac);

	return prestera_cmd(sw, PRESTERA_CMD_TYPE_FDB_DELETE,
			    &req.cmd, sizeof(req));
}

int prestera_hw_fdb_flush_port(struct prestera_port *port, u32 mode)
{
	struct prestera_msg_fdb_req req = {
		.dest = {
			.dev = __cpu_to_le32(port->dev_id),
			.port = __cpu_to_le32(port->hw_id),
		},
		.flush_mode = __cpu_to_le32(mode),
	};

	return prestera_cmd(port->sw, PRESTERA_CMD_TYPE_FDB_FLUSH_PORT,
			    &req.cmd, sizeof(req));
}

int prestera_hw_fdb_flush_vlan(struct prestera_switch *sw, u16 vid, u32 mode)
{
	struct prestera_msg_fdb_req req = {
		.vid = __cpu_to_le16(vid),
		.flush_mode = __cpu_to_le32(mode),
	};

	return prestera_cmd(sw, PRESTERA_CMD_TYPE_FDB_FLUSH_VLAN,
			    &req.cmd, sizeof(req));
}

int prestera_hw_fdb_flush_port_vlan(struct prestera_port *port, u16 vid,
				    u32 mode)
{
	struct prestera_msg_fdb_req req = {
		.dest = {
			.dev = __cpu_to_le32(port->dev_id),
			.port = __cpu_to_le32(port->hw_id),
		},
		.vid = __cpu_to_le16(vid),
		.flush_mode = __cpu_to_le32(mode),
	};

	return prestera_cmd(port->sw, PRESTERA_CMD_TYPE_FDB_FLUSH_PORT_VLAN,
			    &req.cmd, sizeof(req));
}

int prestera_hw_fdb_flush_lag(struct prestera_switch *sw, u16 lag_id,
			      u32 mode)
{
	struct prestera_msg_fdb_req req = {
		.dest_type = PRESTERA_HW_FDB_ENTRY_TYPE_LAG,
		.dest = {
			.lag_id = __cpu_to_le16(lag_id),
		},
		.flush_mode = __cpu_to_le32(mode),
	};

	return prestera_cmd(sw, PRESTERA_CMD_TYPE_FDB_FLUSH_PORT,
			    &req.cmd, sizeof(req));
}

int prestera_hw_fdb_flush_lag_vlan(struct prestera_switch *sw,
				   u16 lag_id, u16 vid, u32 mode)
{
	struct prestera_msg_fdb_req req = {
		.dest_type = PRESTERA_HW_FDB_ENTRY_TYPE_LAG,
		.dest = {
			.lag_id = __cpu_to_le16(lag_id),
		},
		.vid = __cpu_to_le16(vid),
		.flush_mode = __cpu_to_le32(mode),
	};

	return prestera_cmd(sw, PRESTERA_CMD_TYPE_FDB_FLUSH_PORT_VLAN,
			    &req.cmd, sizeof(req));
}

int prestera_hw_bridge_create(struct prestera_switch *sw, u16 *bridge_id)
{
	struct prestera_msg_bridge_resp resp;
	struct prestera_msg_bridge_req req;
	int err;

	err = prestera_cmd_ret(sw, PRESTERA_CMD_TYPE_BRIDGE_CREATE,
			       &req.cmd, sizeof(req),
			       &resp.ret, sizeof(resp));
	if (err)
		return err;

	*bridge_id = __le16_to_cpu(resp.bridge);

	return 0;
}

int prestera_hw_bridge_delete(struct prestera_switch *sw, u16 bridge_id)
{
	struct prestera_msg_bridge_req req = {
		.bridge = __cpu_to_le16(bridge_id),
	};

	return prestera_cmd(sw, PRESTERA_CMD_TYPE_BRIDGE_DELETE,
			    &req.cmd, sizeof(req));
}

int prestera_hw_bridge_port_add(struct prestera_port *port, u16 bridge_id)
{
	struct prestera_msg_bridge_req req = {
		.bridge = __cpu_to_le16(bridge_id),
		.port = __cpu_to_le32(port->hw_id),
		.dev = __cpu_to_le32(port->dev_id),
	};

	return prestera_cmd(port->sw, PRESTERA_CMD_TYPE_BRIDGE_PORT_ADD,
			    &req.cmd, sizeof(req));
}

int prestera_hw_bridge_port_delete(struct prestera_port *port, u16 bridge_id)
{
	struct prestera_msg_bridge_req req = {
		.bridge = __cpu_to_le16(bridge_id),
		.port = __cpu_to_le32(port->hw_id),
		.dev = __cpu_to_le32(port->dev_id),
	};

	return prestera_cmd(port->sw, PRESTERA_CMD_TYPE_BRIDGE_PORT_DELETE,
			    &req.cmd, sizeof(req));
}

static int prestera_iface_to_msg(struct prestera_iface *iface,
				 struct prestera_msg_iface *msg_if)
{
	switch (iface->type) {
	case PRESTERA_IF_PORT_E:
	case PRESTERA_IF_VID_E:
		msg_if->port = __cpu_to_le32(iface->dev_port.port_num);
		msg_if->dev = __cpu_to_le32(iface->dev_port.hw_dev_num);
		break;
	case PRESTERA_IF_LAG_E:
		msg_if->lag_id = __cpu_to_le16(iface->lag_id);
		break;
	default:
		return -EOPNOTSUPP;
	}

	msg_if->vr_id = __cpu_to_le16(iface->vr_id);
	msg_if->vid = __cpu_to_le16(iface->vlan_id);
	msg_if->type = iface->type;
	return 0;
}

int prestera_hw_rif_create(struct prestera_switch *sw,
			   struct prestera_iface *iif, u8 *mac, u16 *rif_id)
{
	struct prestera_msg_rif_resp resp;
	struct prestera_msg_rif_req req;
	int err;

	memcpy(req.mac, mac, ETH_ALEN);

	err = prestera_iface_to_msg(iif, &req.iif);
	if (err)
		return err;

	err = prestera_cmd_ret(sw, PRESTERA_CMD_TYPE_ROUTER_RIF_CREATE,
			       &req.cmd, sizeof(req), &resp.ret, sizeof(resp));
	if (err)
		return err;

	*rif_id = __le16_to_cpu(resp.rif_id);
	return err;
}

int prestera_hw_rif_delete(struct prestera_switch *sw, u16 rif_id,
			   struct prestera_iface *iif)
{
	struct prestera_msg_rif_req req = {
		.rif_id = __cpu_to_le16(rif_id),
	};
	int err;

	err = prestera_iface_to_msg(iif, &req.iif);
	if (err)
		return err;

	return prestera_cmd(sw, PRESTERA_CMD_TYPE_ROUTER_RIF_DELETE, &req.cmd,
			    sizeof(req));
}

int prestera_hw_vr_create(struct prestera_switch *sw, u16 *vr_id)
{
	struct prestera_msg_vr_resp resp;
	struct prestera_msg_vr_req req;
	int err;

	err = prestera_cmd_ret(sw, PRESTERA_CMD_TYPE_ROUTER_VR_CREATE,
			       &req.cmd, sizeof(req), &resp.ret, sizeof(resp));
	if (err)
		return err;

	*vr_id = __le16_to_cpu(resp.vr_id);
	return err;
}

int prestera_hw_vr_delete(struct prestera_switch *sw, u16 vr_id)
{
	struct prestera_msg_vr_req req = {
		.vr_id = __cpu_to_le16(vr_id),
	};

	return prestera_cmd(sw, PRESTERA_CMD_TYPE_ROUTER_VR_DELETE, &req.cmd,
			    sizeof(req));
}

int prestera_hw_lpm_add(struct prestera_switch *sw, u16 vr_id,
			__be32 dst, u32 dst_len, u32 grp_id)
{
	struct prestera_msg_lpm_req req = {
		.dst_len = __cpu_to_le32(dst_len),
		.vr_id = __cpu_to_le16(vr_id),
		.grp_id = __cpu_to_le32(grp_id),
		.dst.u.ipv4 = dst
	};

	return prestera_cmd(sw, PRESTERA_CMD_TYPE_ROUTER_LPM_ADD, &req.cmd,
			    sizeof(req));
}

int prestera_hw_lpm_del(struct prestera_switch *sw, u16 vr_id,
			__be32 dst, u32 dst_len)
{
	struct prestera_msg_lpm_req req = {
		.dst_len = __cpu_to_le32(dst_len),
		.vr_id = __cpu_to_le16(vr_id),
		.dst.u.ipv4 = dst
	};

	return prestera_cmd(sw, PRESTERA_CMD_TYPE_ROUTER_LPM_DELETE, &req.cmd,
			    sizeof(req));
}

int prestera_hw_rxtx_init(struct prestera_switch *sw,
			  struct prestera_rxtx_params *params)
{
	struct prestera_msg_rxtx_resp resp;
	struct prestera_msg_rxtx_req req;
	int err;

	req.use_sdma = params->use_sdma;

	err = prestera_cmd_ret(sw, PRESTERA_CMD_TYPE_RXTX_INIT,
			       &req.cmd, sizeof(req), &resp.ret, sizeof(resp));
	if (err)
		return err;

	params->map_addr = __le32_to_cpu(resp.map_addr);

	return 0;
}

int prestera_hw_lag_member_add(struct prestera_port *port, u16 lag_id)
{
	struct prestera_msg_lag_req req = {
		.port = __cpu_to_le32(port->hw_id),
		.dev = __cpu_to_le32(port->dev_id),
		.lag_id = __cpu_to_le16(lag_id),
	};

	return prestera_cmd(port->sw, PRESTERA_CMD_TYPE_LAG_MEMBER_ADD,
			    &req.cmd, sizeof(req));
}

int prestera_hw_lag_member_del(struct prestera_port *port, u16 lag_id)
{
	struct prestera_msg_lag_req req = {
		.port = __cpu_to_le32(port->hw_id),
		.dev = __cpu_to_le32(port->dev_id),
		.lag_id = __cpu_to_le16(lag_id),
	};

	return prestera_cmd(port->sw, PRESTERA_CMD_TYPE_LAG_MEMBER_DELETE,
			    &req.cmd, sizeof(req));
}

int prestera_hw_lag_member_enable(struct prestera_port *port, u16 lag_id,
				  bool enable)
{
	struct prestera_msg_lag_req req = {
		.port = __cpu_to_le32(port->hw_id),
		.dev = __cpu_to_le32(port->dev_id),
		.lag_id = __cpu_to_le16(lag_id),
	};
	u32 cmd;

	cmd = enable ? PRESTERA_CMD_TYPE_LAG_MEMBER_ENABLE :
			PRESTERA_CMD_TYPE_LAG_MEMBER_DISABLE;

	return prestera_cmd(port->sw, cmd, &req.cmd, sizeof(req));
}

int
prestera_hw_cpu_code_counters_get(struct prestera_switch *sw, u8 code,
				  enum prestera_hw_cpu_code_cnt_t counter_type,
				  u64 *packet_count)
{
	struct prestera_msg_cpu_code_counter_req req = {
		.counter_type = counter_type,
		.code = code,
	};
	struct mvsw_msg_cpu_code_counter_ret resp;
	int err;

	err = prestera_cmd_ret(sw, PRESTERA_CMD_TYPE_CPU_CODE_COUNTERS_GET,
			       &req.cmd, sizeof(req), &resp.ret, sizeof(resp));
	if (err)
		return err;

	*packet_count = __le64_to_cpu(resp.packet_count);

	return 0;
}

int prestera_hw_event_handler_register(struct prestera_switch *sw,
				       enum prestera_event_type type,
				       prestera_event_cb_t fn,
				       void *arg)
{
	struct prestera_fw_event_handler *eh;

	eh = __find_event_handler(sw, type);
	if (eh)
		return -EEXIST;

	eh = kmalloc(sizeof(*eh), GFP_KERNEL);
	if (!eh)
		return -ENOMEM;

	eh->type = type;
	eh->func = fn;
	eh->arg = arg;

	INIT_LIST_HEAD(&eh->list);

	list_add_rcu(&eh->list, &sw->event_handlers);

	return 0;
}

void prestera_hw_event_handler_unregister(struct prestera_switch *sw,
					  enum prestera_event_type type,
					  prestera_event_cb_t fn)
{
	struct prestera_fw_event_handler *eh;

	eh = __find_event_handler(sw, type);
	if (!eh)
		return;

	list_del_rcu(&eh->list);
	kfree_rcu(eh, rcu);
}

int prestera_hw_counter_trigger(struct prestera_switch *sw, u32 block_id)
{
	struct prestera_msg_counter_req req = {
		.block_id = __cpu_to_le32(block_id)
	};

	return prestera_cmd(sw, PRESTERA_CMD_TYPE_COUNTER_TRIGGER,
			    &req.cmd, sizeof(req));
}

int prestera_hw_counter_abort(struct prestera_switch *sw)
{
	struct prestera_msg_counter_req req;

	return prestera_cmd(sw, PRESTERA_CMD_TYPE_COUNTER_ABORT,
			    &req.cmd, sizeof(req));
}

int prestera_hw_counters_get(struct prestera_switch *sw, u32 idx,
			     u32 *len, bool *done,
			     struct prestera_counter_stats *stats)
{
	struct prestera_msg_counter_resp *resp;
	struct prestera_msg_counter_req req = {
		.block_id = __cpu_to_le32(idx),
		.num_counters = __cpu_to_le32(*len),
	};
	size_t size = struct_size(resp, stats, *len);
	int err, i;

	resp = kmalloc(size, GFP_KERNEL);
	if (!resp)
		return -ENOMEM;

	err = prestera_cmd_ret(sw, PRESTERA_CMD_TYPE_COUNTER_GET,
			       &req.cmd, sizeof(req), &resp->ret, size);
	if (err)
		goto free_buff;

	for (i = 0; i < __le32_to_cpu(resp->num_counters); i++) {
		stats[i].packets += __le64_to_cpu(resp->stats[i].packets);
		stats[i].bytes += __le64_to_cpu(resp->stats[i].bytes);
	}

	*len = __le32_to_cpu(resp->num_counters);
	*done = __le32_to_cpu(resp->done);

free_buff:
	kfree(resp);
	return err;
}

int prestera_hw_counter_block_get(struct prestera_switch *sw,
				  u32 client, u32 *block_id, u32 *offset,
				  u32 *num_counters)
{
	struct prestera_msg_counter_resp resp;
	struct prestera_msg_counter_req req = {
		.client = __cpu_to_le32(client)
	};
	int err;

	err = prestera_cmd_ret(sw, PRESTERA_CMD_TYPE_COUNTER_BLOCK_GET,
			       &req.cmd, sizeof(req), &resp.ret, sizeof(resp));
	if (err)
		return err;

	*block_id = __le32_to_cpu(resp.block_id);
	*offset = __le32_to_cpu(resp.offset);
	*num_counters = __le32_to_cpu(resp.num_counters);

	return 0;
}

int prestera_hw_counter_block_release(struct prestera_switch *sw,
				      u32 block_id)
{
	struct prestera_msg_counter_req req = {
		.block_id = __cpu_to_le32(block_id)
	};

	return prestera_cmd(sw, PRESTERA_CMD_TYPE_COUNTER_BLOCK_RELEASE,
			    &req.cmd, sizeof(req));
}

int prestera_hw_counter_clear(struct prestera_switch *sw, u32 block_id,
			      u32 counter_id)
{
	struct prestera_msg_counter_req req = {
		.block_id = __cpu_to_le32(block_id),
		.num_counters = __cpu_to_le32(counter_id)
	};

	return prestera_cmd(sw, PRESTERA_CMD_TYPE_COUNTER_CLEAR,
			    &req.cmd, sizeof(req));
}

int prestera_hw_policer_create(struct prestera_switch *sw, u8 type,
			       u32 *policer_id)
{
	struct prestera_msg_policer_resp resp;
	struct prestera_msg_policer_req req = {
		.type = type
	};
	int err;

	err = prestera_cmd_ret(sw, PRESTERA_CMD_TYPE_POLICER_CREATE,
			       &req.cmd, sizeof(req), &resp.ret, sizeof(resp));
	if (err)
		return err;

	*policer_id = __le32_to_cpu(resp.id);
	return 0;
}

int prestera_hw_policer_release(struct prestera_switch *sw,
				u32 policer_id)
{
	struct prestera_msg_policer_req req = {
		.id = __cpu_to_le32(policer_id)
	};

	return prestera_cmd(sw, PRESTERA_CMD_TYPE_POLICER_RELEASE,
			    &req.cmd, sizeof(req));
}

int prestera_hw_policer_sr_tcm_set(struct prestera_switch *sw,
				   u32 policer_id, u64 cir, u32 cbs)
{
	struct prestera_msg_policer_req req = {
		.mode = PRESTERA_POLICER_MODE_SR_TCM,
		.id = __cpu_to_le32(policer_id),
		.sr_tcm = {
			.cir = __cpu_to_le64(cir),
			.cbs = __cpu_to_le32(cbs)
		}
	};

	return prestera_cmd(sw, PRESTERA_CMD_TYPE_POLICER_SET,
			    &req.cmd, sizeof(req));
}<|MERGE_RESOLUTION|>--- conflicted
+++ resolved
@@ -437,12 +437,9 @@
 			__le32 index;
 		} jump;
 		struct {
-<<<<<<< HEAD
-=======
 			__le32 id;
 		} police;
 		struct {
->>>>>>> 88084a3d
 			__le32 id;
 		} count;
 		__le32 reserved[6];
@@ -656,10 +653,7 @@
 	BUILD_BUG_ON(sizeof(struct prestera_msg_rif_req) != 36);
 	BUILD_BUG_ON(sizeof(struct prestera_msg_vr_req) != 8);
 	BUILD_BUG_ON(sizeof(struct prestera_msg_lpm_req) != 36);
-<<<<<<< HEAD
-=======
 	BUILD_BUG_ON(sizeof(struct prestera_msg_policer_req) != 36);
->>>>>>> 88084a3d
 
 	/*  structure that are part of req/resp fw messages */
 	BUILD_BUG_ON(sizeof(struct prestera_msg_iface) != 16);
@@ -1231,12 +1225,9 @@
 	case PRESTERA_ACL_RULE_ACTION_JUMP:
 		action->jump.index = __cpu_to_le32(info->jump.index);
 		break;
-<<<<<<< HEAD
-=======
 	case PRESTERA_ACL_RULE_ACTION_POLICE:
 		action->police.id = __cpu_to_le32(info->police.id);
 		break;
->>>>>>> 88084a3d
 	case PRESTERA_ACL_RULE_ACTION_COUNT:
 		action->count.id = __cpu_to_le32(info->count.id);
 		break;
